--- conflicted
+++ resolved
@@ -10,13 +10,8 @@
     "postinstall": "node prepare_django_assets.js",
     "development": "npm run install-dev",
     "stylelint": "onchange 'kitsune/sumo/static/sumo/scss/**/*' -- npm run stylelint",
-<<<<<<< HEAD
-    "copy:protocol": "mkdir -p static/protocol && cp -r node_modules/@mozilla-protocol/core/protocol/* static/protocol",
-    "build:scss": "sass kitsune/sumo/static/sumo/scss/screen.scss static/build/screen-noprefixes.css --source-map --load-path 'static' --load-path 'kitsune/sumo/static/sumo/scss'",
-=======
     "copy:protocol": "mkdir -p js_assets/protocol && cp -r node_modules/@mozilla-protocol/core/protocol/* js_assets/protocol",
     "build:scss": "sass kitsune/sumo/static/sumo/scss/screen.scss static/build/screen-noprefixes.css --source-map --load-path 'js_assets' --load-path 'kitsune/sumo/static/sumo/scss'",
->>>>>>> 2f7d51cf
     "build:postcss": "npx postcss static/build/screen-noprefixes.css --map --use autoprefixer -o static/build/screen.css",
     "build:styles": "npm run build:scss && npm run build:postcss",
     "build:docs:copyfonts": "cp -r node_modules/@mozilla-protocol/core/protocol/fonts styleguide/build/static",
