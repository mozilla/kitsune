--- conflicted
+++ resolved
@@ -9,12 +9,8 @@
     <h1>{{ title }}</h1>
     <div id="kpi-dash-app"
     	data-solved-url="{{ url('api_dispatch_list', resource_name='kpi_solution', api_name ='v1') }}"
-<<<<<<< HEAD
-    	data-vote-url="{{ url('api_dispatch_list', resource_name='kpi_kbvote', api_name ='v1') }}"
-    	data-fastresponse-url="{{ url('api_dispatch_list', resource_name='kpi_fast_response', api_name ='v1') }}">
-=======
+    	data-fastresponse-url="{{ url('api_dispatch_list', resource_name='kpi_fast_response', api_name ='v1') }}"
     	data-vote-url="{{ url('api_dispatch_list', resource_name='kpi_vote', api_name ='v1') }}">
->>>>>>> 9f344087
     </div>
 
   </article>
