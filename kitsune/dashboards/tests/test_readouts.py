from datetime import datetime

from django.conf import settings

from nose.tools import eq_

from kitsune.dashboards.readouts import (
    UnreviewedReadout, kb_overview_rows,
    TemplateTranslationsReadout, l10n_overview_rows,
    MostVisitedDefaultLanguageReadout,
    MostVisitedTranslationsReadout,
    UnreadyForLocalizationReadout,
    NeedsChangesReadout,
    TemplateReadout,
    HowToContributeReadout,
    AdministrationReadout, CannedResponsesReadout)
from kitsune.products.tests import product
from kitsune.sumo.tests import TestCase
from kitsune.wiki.config import (
<<<<<<< HEAD
    MAJOR_SIGNIFICANCE, MEDIUM_SIGNIFICANCE, TYPO_SIGNIFICANCE,
    HOW_TO_CONTRIBUTE_CATEGORY, ADMINISTRATION_CATEGORY,
    CANNED_RESPONSES_CATEGORY)
from kitsune.wiki.config import CATEGORIES
from kitsune.wiki.tests import revision, translated_revision, document
=======
    MAJOR_SIGNIFICANCE, MEDIUM_SIGNIFICANCE, TYPO_SIGNIFICANCE, HOW_TO_CONTRIBUTE_CATEGORY,
    ADMINISTRATION_CATEGORY, CANNED_RESPONSES_CATEGORY, TEMPLATES_CATEGORY)
from kitsune.wiki.tests import (
    revision, translated_revision, document,
    DocumentFactory, RevisionFactory, TemplateDocumentFactory, ApprovedRevisionFactory)
>>>>>>> f9ea431a


class MockRequest(object):
    LANGUAGE_CODE = 'de'  # Same locale as translated_revision uses by default


class ReadoutTestCase(TestCase):
    """Test case for one readout. Provides some convenience methods."""

    def rows(self, locale=None, product=None):
        """Return the rows show by the readout this class tests."""
        return self.readout(
            MockRequest(), locale=locale, product=product).rows()

    def row(self, locale=None, product=None):
        """Return first row shown by the readout this class tests."""
        return self.rows(locale=locale, product=product)[0]

    def titles(self, locale=None, product=None):
        """Return the titles shown by the Unreviewed Changes readout."""
        return [row['title'] for row in self.readout(
                MockRequest(), locale=locale, product=product).rows()]


class KBOverviewTests(TestCase):
    def test_unapproved_articles(self):
        eq_(0, len(kb_overview_rows()))

        d = document(save=True)
        revision(document=d, save=True)

        eq_(1, len(kb_overview_rows()))

    def test_ready_for_l10n(self):
        d = document(save=True)
        r = revision(document=d, save=True)
        d.current_revision = r
        d.save()

        data = kb_overview_rows()
        eq_(1, len(data))
        eq_(False, data[0]['ready_for_l10n'])

        revision(document=d, is_approved=True, is_ready_for_localization=True, save=True)

        data = kb_overview_rows()
        eq_(True, data[0]['ready_for_l10n'])

    def test_filter_by_category(self):
        d = document(save=True, category=CATEGORIES[1][0])
        revision(document=d, save=True)

        eq_(1, len(kb_overview_rows()))
        eq_(0, len(kb_overview_rows(category=CATEGORIES[0][0])))
        eq_(1, len(kb_overview_rows(category=CATEGORIES[1][0])))


class L10NOverviewTests(TestCase):
    """Tests for Overview readout"""

    def test_counting_unready_templates(self):
        """Templates without a ready-for-l10n rev don't count"""
        # Make a template with an approved but not-ready-for-l10n rev:
        d = TemplateDocumentFactory(is_localizable=True)
        r = ApprovedRevisionFactory(document=d, is_ready_for_localization=False)

        # It shouldn't show up in the total:
        eq_(0, l10n_overview_rows('de')['templates']['denominator'])

        r.is_ready_for_localization = True
        r.save()
        eq_(1, l10n_overview_rows('de')['templates']['denominator'])

    def test_counting_unready_docs(self):
        """Docs without a ready-for-l10n rev shouldn't count in total."""
        # Make a doc with an approved but not-ready-for-l10n rev:
        d = DocumentFactory(is_localizable=True)
        r = ApprovedRevisionFactory(document=d, is_ready_for_localization=False)

        # It shouldn't show up in the total:
        eq_(0, l10n_overview_rows('de')['all']['denominator'])

        r.is_ready_for_localization = True
        r.save()
        eq_(1, l10n_overview_rows('de')['all']['denominator'])

    def test_counting_unready_parents(self):
        """Translations with no ready revs don't count in numerator

        By dint of factoring, this also tests that templates whose
        parents....

        """
        parent_rev = revision(document=document(is_localizable=True,
                                                save=True),
                              is_approved=True,
                              is_ready_for_localization=False,
                              save=True)
        translation = document(parent=parent_rev.document,
                               locale='de',
                               is_localizable=False,
                               save=True)
        revision(document=translation,
                 is_approved=True,
                 based_on=parent_rev,
                 save=True)
        eq_(0, l10n_overview_rows('de')['all']['numerator'])

    def test_templates_and_docs_disjunct(self):
        """Make sure templates aren't included in the All Articles count."""
        t = translated_revision(is_approved=True, save=True)
        # It shows up in All when it's a normal doc:
        eq_(1, l10n_overview_rows('de')['all']['numerator'])
        eq_(1, l10n_overview_rows('de')['all']['denominator'])

        t.document.parent.title = t.document.title = 'Template:thing'
        t.document.parent.category = TEMPLATES_CATEGORY
        # is_template will be automatically set for both templates, and so will
        # the child document's category.
        t.document.parent.save()
        t.document.save()
        # ...but not when it's a template:
        eq_(0, l10n_overview_rows('de')['all']['numerator'])
        eq_(0, l10n_overview_rows('de')['all']['denominator'])

    def test_not_counting_outdated(self):
        """Out-of-date translations shouldn't count as "done".

        "Out-of-date" can mean either moderately or majorly out of date. The
        only thing we don't care about is typo-level outdatedness.

        """
        t = translated_revision(is_approved=True, save=True)
        overview = l10n_overview_rows('de')
        eq_(1, overview['top-20']['numerator'])
        eq_(1, overview['top-50']['numerator'])
        eq_(1, overview['top-100']['numerator'])
        eq_(1, overview['all']['numerator'])

        # Update the parent with a typo-level revision:
        revision(document=t.document.parent,
                 significance=TYPO_SIGNIFICANCE,
                 is_approved=True,
                 is_ready_for_localization=True,
                 save=True)
        # Assert it still shows up in the numerators:
        overview = l10n_overview_rows('de')
        eq_(1, overview['top-20']['numerator'])
        eq_(1, overview['top-50']['numerator'])
        eq_(1, overview['top-100']['numerator'])
        eq_(1, overview['all']['numerator'])

        # Update the parent with a medium-level revision:
        revision(document=t.document.parent,
                 significance=MEDIUM_SIGNIFICANCE,
                 is_approved=True,
                 is_ready_for_localization=True,
                 save=True)
        # Assert it no longer shows up in the numerators:
        overview = l10n_overview_rows('de')
        eq_(0, overview['all']['numerator'])
        eq_(0, overview['top-20']['numerator'])
        eq_(0, overview['top-50']['numerator'])
        eq_(0, overview['top-100']['numerator'])

    def test_not_counting_how_to_contribute(self):
        """Articles with the How to contribute category should not be counted.
        """
        t = translated_revision(is_approved=True, save=True)
        overview = l10n_overview_rows('de')
        eq_(1, overview['all']['numerator'])
        eq_(1, overview['top-20']['numerator'])
        eq_(1, overview['top-50']['numerator'])
        eq_(1, overview['top-100']['numerator'])

        # Update the parent with the How To Contribute category
        d = t.document.parent
        d.category = HOW_TO_CONTRIBUTE_CATEGORY
        d.save()

        overview = l10n_overview_rows('de')
        eq_(0, overview['all']['numerator'])
        eq_(0, overview['top-20']['numerator'])
        eq_(0, overview['top-50']['numerator'])
        eq_(0, overview['top-100']['numerator'])

    def test_not_counting_untranslated(self):
        """Translations with no approved revisions shouldn't count as done.
        """
        translated_revision(is_approved=False, save=True)
        overview = l10n_overview_rows('de')
        eq_(0, overview['top-20']['numerator'])
        eq_(0, overview['top-50']['numerator'])
        eq_(0, overview['top-100']['numerator'])
        eq_(0, overview['all']['numerator'])

    def test_not_counting_templates(self):
        """Articles in the Templates category should not be counted.
        """
        t = translated_revision(is_approved=True, save=True)
        overview = l10n_overview_rows('de')
        eq_(1, overview['all']['numerator'])
        eq_(1, overview['top-20']['numerator'])
        eq_(1, overview['top-50']['numerator'])
        eq_(1, overview['top-100']['numerator'])

        # Update the parent and translation to be a template
        d = t.document.parent
        d.title = 'Template:Lorem Ipsum Dolor'
        d.category = TEMPLATES_CATEGORY
        d.save()
        t.document.title = 'Template:Lorem Ipsum Dolor'
        t.document.save()

        overview = l10n_overview_rows('de')
        eq_(0, overview['all']['numerator'])
        eq_(0, overview['top-20']['numerator'])
        eq_(0, overview['top-50']['numerator'])
        eq_(0, overview['top-100']['numerator'])

    def test_by_product(self):
        """Test the product filtering of the overview."""
        p = product(title='Firefox', slug='firefox', save=True)
        t = translated_revision(is_approved=True, save=True)

        eq_(0, l10n_overview_rows('de', product=p)['all']['numerator'])
        eq_(0, l10n_overview_rows('de', product=p)['all']['denominator'])

        t.document.parent.products.add(p)

        eq_(1, l10n_overview_rows('de', product=p)['all']['numerator'])
        eq_(1, l10n_overview_rows('de', product=p)['all']['denominator'])

    def test_redirects_are_ignored(self):
        """Verify that redirects aren't counted in the overview."""
        translated_revision(is_approved=True, save=True)

        eq_(1, l10n_overview_rows('de')['all']['numerator'])

        # A redirect shouldn't affect any of the tests.
        revision(document=document(title='A redirect',
                                   is_localizable=True,
                                   is_template=True,
                                   save=True),
                 is_ready_for_localization=True,
                 is_approved=True,
                 content='REDIRECT [[An article]]',
                 save=True)

        overview = l10n_overview_rows('de')
        eq_(1, overview['all']['numerator'])
        eq_(1, overview['top-20']['numerator'])
        eq_(1, overview['top-50']['numerator'])
        eq_(1, overview['top-100']['numerator'])


class UnreviewedChangesTests(ReadoutTestCase):
    """Tests for the Unreviewed Changes readout

    I'm not trying to cover every slice of the Venn diagram--just the tricky
    bits.

    """
    readout = UnreviewedReadout

    def test_unrevieweds_after_current(self):
        """Show unreviewed revisions with later creation dates than current
        """
        current = translated_revision(is_approved=True, save=True,
                                      created=datetime(2000, 1, 1))
        unreviewed = revision(document=current.document, save=True,
                              created=datetime(2000, 2, 1))
        assert unreviewed.document.title in self.titles()

    def test_current_revision_null(self):
        """Show all unreviewed revisions if none have been approved yet."""
        unreviewed = translated_revision(save=True)
        assert unreviewed.document.title in self.titles()

    def test_rejected_newer_than_current(self):
        """Don't show reviewed but unapproved revs newer than current rev"""
        rejected = translated_revision(reviewed=datetime.now(), save=True)
        assert rejected.document.title not in self.titles()

    def test_by_product(self):
        """Test the product filtering of the readout."""
        p = product(title='Firefox', slug='firefox', save=True)
        unreviewed = translated_revision(save=True)

        # There shouldn't be any rows yet.
        eq_(0, len(self.rows(product=p)))

        # Add the product to the parent document, and verify it shows up.
        unreviewed.document.parent.products.add(p)
        eq_(self.row(product=p)['title'], unreviewed.document.title)


class MostVisitedDefaultLanguageTests(ReadoutTestCase):
    """Tests for the Most Visited Default Language readout."""
    readout = MostVisitedDefaultLanguageReadout

    def test_by_product(self):
        """Test the product filtering of the readout."""
        locale = settings.WIKI_DEFAULT_LANGUAGE
        p = product(title='Firefox', slug='firefox', save=True)
        d = document(save=True)
        revision(document=d, is_approved=True, save=True)

        # There shouldn't be any rows yet.
        eq_(0, len(self.rows(locale=locale, product=p)))

        # Add the product to the document, and verify it shows up.
        d.products.add(p)
        eq_(self.row(locale=locale, product=p)['title'], d.title)

    def test_redirects_not_shown(self):
        """Redirects shouldn't appear in Most Visited readout."""
        revision(is_approved=True, is_ready_for_localization=True,
                 content='REDIRECT [[Foo Bar]]', save=True)

        eq_(0, len(self.titles()))


class TemplateTests(ReadoutTestCase):
    readout = TemplateReadout

    def test_only_templates(self):
        """Test that only templates are shown"""
        locale = settings.WIKI_DEFAULT_LANGUAGE
        p = product(title='Firefox', slug='firefox', save=True)

        d = DocumentFactory(products=[p])
        t = TemplateDocumentFactory(products=[p])
        ApprovedRevisionFactory(document=d)
        ApprovedRevisionFactory(document=TemplateDocumentFactory())

        eq_(1, len(self.rows(locale=locale, product=p)))
        eq_(t.title, self.row(locale=locale, product=p)['title'])
        eq_(u'', self.row(locale=locale, product=p)['status'])

    def test_needs_changes(self):
        """Test status for article that needs changes"""
        locale = settings.WIKI_DEFAULT_LANGUAGE
        d = TemplateDocumentFactory(needs_change=True)
        ApprovedRevisionFactory(document=d)

        row = self.row(locale=locale)

        eq_(row['title'], d.title)
        eq_(unicode(row['status']), u'Changes Needed')

    def test_needs_review(self):
        """Test status for article that needs review"""
        locale = settings.WIKI_DEFAULT_LANGUAGE
        d = TemplateDocumentFactory()
        RevisionFactory(document=d)

        row = self.row(locale=locale)

        eq_(row['title'], d.title)
        eq_(unicode(row['status']), u'Review Needed')

    def test_unready_for_l10n(self):
        """Test status for article that is not ready for l10n"""
        locale = settings.WIKI_DEFAULT_LANGUAGE
        d = TemplateDocumentFactory()
        RevisionFactory(document=d, is_ready_for_localization=True)
        ApprovedRevisionFactory(
            document=d, is_ready_for_localization=False, significance=MAJOR_SIGNIFICANCE)

        row = self.row(locale=locale)

        eq_(row['title'], d.title)
        eq_(unicode(row['status']), u'Changes Not Ready For Localization')


class HowToContributeTests(ReadoutTestCase):
    readout = HowToContributeReadout

    def test_only_how_to_contribute(self):
        """Test that only How To Contribute articles are shown"""
        locale = settings.WIKI_DEFAULT_LANGUAGE
        p = product(title='Firefox', slug='firefox', save=True)

        d1 = document(save=True)
        d2 = document(title='How To', category=HOW_TO_CONTRIBUTE_CATEGORY,
                      save=True)

        revision(document=d1, is_approved=True, save=True)
        revision(document=d2, is_approved=True, save=True)

        d1.products.add(p)
        d2.products.add(p)

        eq_(1, len(self.rows(locale=locale, product=p)))
        eq_(d2.title, self.row(locale=locale, product=p)['title'])
        eq_(u'', self.row(locale=locale, product=p)['status'])


class AdministrationTests(ReadoutTestCase):
    readout = AdministrationReadout

    def test_only_how_to_contribute(self):
        """Test that only Administration articles are shown"""
        locale = settings.WIKI_DEFAULT_LANGUAGE
        p = product(title='Firefox', slug='firefox', save=True)

        d1 = document(save=True)
        d2 = document(title='Admin', category=ADMINISTRATION_CATEGORY,
                      save=True)

        revision(document=d1, is_approved=True, save=True)
        revision(document=d2, is_approved=True, save=True)

        d1.products.add(p)
        d2.products.add(p)

        eq_(1, len(self.rows(locale=locale, product=p)))
        eq_(d2.title, self.row(locale=locale, product=p)['title'])
        eq_(u'', self.row(locale=locale, product=p)['status'])


class MostVisitedTranslationsTests(ReadoutTestCase):
    """Tests for the Most Visited Translations readout

    This is an especially tricky readout, since it effectively implements a
    superset of all other readouts' status discriminators.

    """
    readout = MostVisitedTranslationsReadout

    def test_unreviewed(self):
        """Assert articles in need of review are labeled as such."""
        unreviewed = translated_revision(is_approved=False, save=True)
        row = self.row()
        eq_(row['title'], unreviewed.document.title)
        eq_(row['status'], 'Review Needed')

    def test_unlocalizable(self):
        """Unlocalizable docs shouldn't show up in the list."""
        revision(
            document=document(is_localizable=False, save=True),
            is_approved=True,
            save=True)
        self.assertRaises(IndexError, self.row)

    def _test_significance(self, significance, status):
        """
        Assert that a translation out of date due to a
        `significance`-level update to the original article shows
        status `status`.

        """
        translation = translated_revision(is_approved=True, save=True)
        revision(document=translation.document.parent,
                 is_approved=True,
                 is_ready_for_localization=True,
                 significance=significance,
                 save=True)
        row = self.row()
        eq_(row['title'], translation.document.title)
        eq_(row['status'], status)

    def test_out_of_date(self):
        """Assert out-of-date translations are labeled as such."""
        self._test_significance(MAJOR_SIGNIFICANCE, 'Immediate Update Needed')

    def test_update_needed(self):
        """Assert update-needed translations are labeled as such."""
        self._test_significance(MEDIUM_SIGNIFICANCE, 'Update Needed')

    def test_untranslated(self):
        """Assert untranslated documents are labeled as such."""
        untranslated = revision(is_approved=True,
                                is_ready_for_localization=True,
                                save=True)
        row = self.row()
        eq_(row['title'], untranslated.document.title)
        eq_(unicode(row['status']), 'Translation Needed')

    def test_up_to_date(self):
        """Show up-to-date translations have no status, just a happy class.
        """
        translation = translated_revision(is_approved=True, save=True)
        row = self.row()
        eq_(row['title'], translation.document.title)
        eq_(unicode(row['status']), '')
        eq_(row['status_class'], 'ok')

    def test_one_rejected_revision(self):
        """Translation with 1 rejected rev shows as Needs Translation"""
        translated_revision(is_approved=False,
                            reviewed=datetime.now(),
                            save=True)

        row = self.row()
        eq_(row['status_class'], 'untranslated')

    def test_spam(self):
        """Don't offer unapproved (often spam) articles for translation."""
        revision(is_approved=False, save=True)
        eq_([], MostVisitedTranslationsReadout(MockRequest()).rows())

    def test_consider_max_significance(self):
        """Use max significance for determining change significance

        When determining how significantly an article has changed
        since translation, use the max significance of the approved
        revisions, not just that of the latest ready-to-localize one.
        """
        translation = translated_revision(is_approved=True, save=True)
        revision(document=translation.document.parent,
                 is_approved=True,
                 is_ready_for_localization=False,  # should still count
                 significance=MAJOR_SIGNIFICANCE,
                 save=True)
        revision(document=translation.document.parent,
                 is_approved=True,
                 is_ready_for_localization=True,
                 significance=MEDIUM_SIGNIFICANCE,
                 save=True)
        row = self.row()
        eq_(row['title'], translation.document.title)
        eq_(unicode(row['status']), 'Immediate Update Needed')

    def test_consider_only_approved_significances(self):
        """Consider only approved significances when computing the max."""
        translation = translated_revision(is_approved=True, save=True)
        revision(document=translation.document.parent,
                 is_approved=False,  # shouldn't count
                 is_ready_for_localization=False,
                 significance=MAJOR_SIGNIFICANCE,
                 save=True)
        revision(document=translation.document.parent,
                 is_approved=True,
                 is_ready_for_localization=True,
                 significance=MEDIUM_SIGNIFICANCE,
                 save=True)
        row = self.row()
        eq_(row['title'], translation.document.title)
        # This should show as medium significance, because the revision with
        # major significance is unapproved:
        eq_(unicode(row['status']), 'Update Needed')

    def test_by_product(self):
        """Test the product filtering of the readout."""
        p = product(title='Firefox', slug='firefox', save=True)
        r = translated_revision(is_approved=True, save=True)
        d = r.document

        # There shouldn't be any rows yet.
        eq_(0, len(self.rows(product=p)))

        # Add the product to the parent document, and verify it shows up.
        d.parent.products.add(p)
        eq_(self.row(product=p)['title'], d.title)


class TemplateTranslationsTests(ReadoutTestCase):
    """Tests for the Template Translations readout"""

    readout = TemplateTranslationsReadout

    def test_not_template(self):
        """Documents that are not templates shouldn't show up in the list.
        """
        translated_revision(is_approved=False, save=True)
        self.assertRaises(IndexError, self.row)

    def test_untranslated(self):
        """Assert untranslated templates are labeled as such."""
        d = TemplateDocumentFactory()
        untranslated = ApprovedRevisionFactory(document=d, is_ready_for_localization=True)
        row = self.row()
        eq_(row['title'], untranslated.document.title)
        eq_(unicode(row['status']), 'Translation Needed')

    def test_by_product(self):
        """Test the product filtering of the readout."""
        p = product(title='Firefox', slug='firefox', save=True)
        d = TemplateDocumentFactory()
        ApprovedRevisionFactory(document=d, is_ready_for_localization=True)

        # There shouldn't be any rows yet.
        eq_(0, len(self.rows(product=p)))

        # Add the product to the document, and verify it shows up.
        d.products.add(p)
        eq_(self.row(product=p)['title'], d.title)


class UnreadyTests(ReadoutTestCase):
    """Tests for UnreadyForLocalizationReadout"""

    readout = UnreadyForLocalizationReadout

    def test_no_approved_revs(self):
        """Articles with no approved revisions should not appear."""
        revision(is_approved=False,
                 is_ready_for_localization=False,
                 significance=MAJOR_SIGNIFICANCE,
                 save=True)
        eq_([], self.titles())

    def test_unapproved_revs(self):
        """Don't show articles with unreviewed or rejected revs after latest
        """
        d = document(save=True)
        revision(document=d,
                 is_approved=True,
                 is_ready_for_localization=True,
                 save=True)
        revision(document=d,
                 is_approved=False,
                 reviewed=None,
                 is_ready_for_localization=False,
                 save=True)
        revision(document=d,
                 is_approved=False,
                 reviewed=datetime.now(),
                 is_ready_for_localization=False,
                 save=True)
        eq_([], self.titles())

    def test_first_rev(self):
        """If an article's first revision is approved, show the article.

        This also conveniently tests that documents with no
        latest_localizable_revision are not necessarily excluded.

        """
        r = revision(is_approved=True,
                     reviewed=datetime.now(),
                     is_ready_for_localization=False,
                     significance=None,
                     save=True)
        eq_([r.document.title], self.titles())

    def test_insignificant_revs(self):
        # Articles with approved, unready, but insignificant revisions
        # newer than their latest ready-for-l10n ones should not
        # appear.
        ready = revision(is_approved=True,
                         is_ready_for_localization=True,
                         save=True)
        revision(document=ready.document,
                 is_approved=True,
                 is_ready_for_localization=False,
                 significance=TYPO_SIGNIFICANCE,
                 save=True)
        eq_([], self.titles())

    def test_significant_revs(self):
        # Articles with approved, significant, but unready revisions
        # newer than their latest ready-for-l10n ones should appear.
        ready = revision(is_approved=True,
                         is_ready_for_localization=True,
                         save=True)
        revision(document=ready.document,
                 is_approved=True,
                 is_ready_for_localization=False,
                 significance=MEDIUM_SIGNIFICANCE,
                 save=True)
        eq_([ready.document.title], self.titles())

    def test_by_product(self):
        """Test the product filtering of the readout."""
        p = product(title='Firefox', slug='firefox', save=True)
        ready = revision(is_approved=True,
                         is_ready_for_localization=True,
                         save=True)
        revision(document=ready.document,
                 is_approved=True,
                 is_ready_for_localization=False,
                 significance=MEDIUM_SIGNIFICANCE,
                 save=True)

        # There shouldn't be any rows yet.
        eq_(0, len(self.rows(product=p)))

        # Add the product to the document, and verify it shows up.
        ready.document.products.add(p)
        eq_(self.row(product=p)['title'], ready.document.title)


class NeedsChangesTests(ReadoutTestCase):
    """Tests for the Needs Changes readout."""
    readout = NeedsChangesReadout

    def test_unrevieweds_after_current(self):
        """A document marked with needs_change=True should show up."""
        document = revision(save=True).document
        document.needs_change = True
        document.needs_change_comment = "Please update for Firefox.next"
        document.save()
        titles = self.titles()
        eq_(1, len(titles))
        assert document.title in titles

    def test_by_product(self):
        """Test the product filtering of the readout."""
        p = product(title='Firefox', slug='firefox', save=True)
        d = revision(save=True).document
        d.needs_change = True
        d.needs_change_comment = "Please update for Firefox.next"
        d.save()

        # There shouldn't be any rows yet.
        eq_(0, len(self.rows(product=p)))

        # Add the product to the document, and verify it shows up.
        d.products.add(p)
        eq_(self.row(product=p)['title'], d.title)


class CannedResponsesTests(ReadoutTestCase):
    readout = CannedResponsesReadout

    def test_canned(self):
        """Test the readout."""
        d = document(title='Foo', category=CANNED_RESPONSES_CATEGORY,
                     save=True)
        revision(is_approved=True,
                 is_ready_for_localization=True,
                 document=d,
                 save=True)

        eq_(1, len(self.rows()))

    def test_translation_state(self):
        eng_doc = document(category=CANNED_RESPONSES_CATEGORY, save=True)
        eng_rev = revision(is_approved=True, is_ready_for_localization=True,
                           document=eng_doc, save=True)

        eq_('untranslated', self.row()['status_class'])

        # Now translate it, but don't approve
        de_doc = document(category=CANNED_RESPONSES_CATEGORY, parent=eng_doc,
                          locale='de', save=True)
        de_rev = revision(is_approved=False, document=de_doc, based_on=eng_rev,
                          save=True)

        eq_('review', self.row()['status_class'])

        # Approve it, so now every this is ok.
        de_rev.is_approved = True
        de_rev.save()

        eq_('ok', self.row()['status_class'])

        # Now update the parent, so it becomes minorly out of date
        revision(is_approved=True, is_ready_for_localization=True,
                 document=eng_doc, significance=MEDIUM_SIGNIFICANCE,
                 save=True)

        eq_('update', self.row()['status_class'])

        # Now update the parent, so it becomes majorly out of date
        revision(is_approved=True, is_ready_for_localization=True,
                 document=eng_doc, significance=MAJOR_SIGNIFICANCE,
                 save=True)

        eq_('out-of-date', self.row()['status_class'])

    def test_by_product(self):
        """Test the product filtering of the readout."""
        p = product(title='Firefox', slug='firefox', save=True)
        d = document(title='Foo', category=CANNED_RESPONSES_CATEGORY,
                     save=True)
        revision(is_approved=True,
                 is_ready_for_localization=True,
                 document=d,
                 save=True)

        # There shouldn't be any rows yet.
        eq_(0, len(self.rows(product=p)))

        # Add the product to the document, and verify it shows up.
        d.products.add(p)
        eq_(1, len(self.rows(product=p)))
        eq_(self.row(product=p)['title'], d.title)<|MERGE_RESOLUTION|>--- conflicted
+++ resolved
@@ -17,19 +17,12 @@
 from kitsune.products.tests import product
 from kitsune.sumo.tests import TestCase
 from kitsune.wiki.config import (
-<<<<<<< HEAD
-    MAJOR_SIGNIFICANCE, MEDIUM_SIGNIFICANCE, TYPO_SIGNIFICANCE,
-    HOW_TO_CONTRIBUTE_CATEGORY, ADMINISTRATION_CATEGORY,
-    CANNED_RESPONSES_CATEGORY)
-from kitsune.wiki.config import CATEGORIES
-from kitsune.wiki.tests import revision, translated_revision, document
-=======
     MAJOR_SIGNIFICANCE, MEDIUM_SIGNIFICANCE, TYPO_SIGNIFICANCE, HOW_TO_CONTRIBUTE_CATEGORY,
     ADMINISTRATION_CATEGORY, CANNED_RESPONSES_CATEGORY, TEMPLATES_CATEGORY)
+from kitsune.wiki.config import CATEGORIES
 from kitsune.wiki.tests import (
     revision, translated_revision, document,
     DocumentFactory, RevisionFactory, TemplateDocumentFactory, ApprovedRevisionFactory)
->>>>>>> f9ea431a
 
 
 class MockRequest(object):
