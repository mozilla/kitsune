--- conflicted
+++ resolved
@@ -419,10 +419,8 @@
                                   related_name='deactivations')
     date = models.DateTimeField(default=datetime.now)
 
-<<<<<<< HEAD
-    def __unicode__(self):
-        return u'%s was deactivated by %s on %s' % (self.user, self.moderator,
-                                                    self.date)
+    def __str__(self):
+        return '%s was deactivated by %s on %s' % (self.user, self.moderator, self.date)
 
 
 class AccountEvent(models.Model):
@@ -461,8 +459,4 @@
     profile = models.ForeignKey(Profile, related_name='account_events', null=True)
 
     class Meta(object):
-        ordering = ["-last_modified"]
-=======
-    def __str__(self):
-        return '%s was deactivated by %s on %s' % (self.user, self.moderator, self.date)
->>>>>>> 65b12979
+        ordering = ["-last_modified"]