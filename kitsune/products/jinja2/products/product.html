--- conflicted
+++ resolved
@@ -80,18 +80,13 @@
 
   <div class="grid_12">
     <section id="help-topics">
-<<<<<<< HEAD
-      <h1>{{ _('Help Topics') }}</h1>
-      {{ help_topics(topics, show_community_support) }}
-=======
       <div class="product-title cf">
         <img src="{{ product.image_alternate_url }}" height="48" width="48" alt="" />
         <span>{{ pgettext('DB: products.Product.title', product.title) }}</span>
         <h1>{{ _('Help Topics') }}</h1>
         <p>{{ _('Search and navigate easily with these essential features') }}</p>
       </div>
-      {{ help_topics(topics, show_community_support=product.questions_enabled(request.LANGUAGE_CODE)) }}
->>>>>>> 155e0793
+      {{ help_topics(topics, show_community_support) }}
     </section>
     <section id="get-involved-button">
       <a class="btn btn-submit" href="{{ url('landings.get_involved') }}">{{ _('Volunteer for Mozilla Support') }}</a>
