--- conflicted
+++ resolved
@@ -54,10 +54,7 @@
         'topics': topics_for(product=product, parent=None),
         'search_params': {'product': slug},
         'latest_version': latest_version,
-<<<<<<< HEAD
-        'show_community_support': show_community_support
-=======
->>>>>>> 155e0793
+        'show_community_support': show_community_support,
     })
 
 
@@ -91,8 +88,7 @@
         'documents': documents,
         'fallback_documents': fallback_documents,
         'search_params': {'product': product_slug},
-<<<<<<< HEAD
-        'show_fx_download': show_fx_download})
+    })
 
 
 def is_localized(parent_slug, locale):
@@ -100,7 +96,4 @@
     Check the article is localized to the requested language.
     """
     return Document.objects.filter(locale=locale, parent__slug=parent_slug).exclude(
-        current_revision=None).exists()
-=======
-    })
->>>>>>> 155e0793
+        current_revision=None).exists()