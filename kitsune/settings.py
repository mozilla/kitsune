--- conflicted
+++ resolved
@@ -1045,12 +1045,7 @@
         release=config("GIT_SHA", default=None),
         server_name=PLATFORM_NAME,
         environment=config("SENTRY_ENVIRONMENT", default=""),
-<<<<<<< HEAD
-        sample_rate=config("SENTRY_SAMPLE_RATE", 1.0),
-=======
-        before_send=filter_exceptions,
         sample_rate=config("SENTRY_SAMPLE_RATE", 0.25),
->>>>>>> b35b59a9
     )
 
 # Dead Man Snitches
