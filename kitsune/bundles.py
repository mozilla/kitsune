# Bundles for JS/CSS Minification

PIPELINE_CSS = {
    'common': {
        'source_filenames': (
            'bower/normalize-css/normalize.css',
            'less/main.less',
            'less/search.less',
        ),
        'output_filename': 'common-min.css'
    },
    'community': {
        'source_filenames': (
            'less/wiki-content.less',
            'less/community.less',
            'less/select.less',
        ),
<<<<<<< HEAD
        'community-new': (
            'css/font-awesome.css',
            'less/wiki-content.less',
            'less/community-new.less',
            'less/select.less',
        ),
        'mobile/common': (
            'css/normalize.css',
=======
        'output_filename': 'community-min.css'
    },
    'mobile-common': {
        'source_filenames': (
            'bower/normalize-css/normalize.css',
>>>>>>> 33ed8277
            'less/mobile/main.less',
        ),
        'output_filename': 'mobile-common-min.css'
    },
    'print': {
        'source_filenames': (
            'css/print.css',
        ),
        'output_filename': 'print-min.css',
        'extra_context': {
            'media': 'print',
        }
    },
    # TODO: remove dependency on jquery ui CSS and use our own
    'jqueryui': {
        'source_filenames': (
            'css/jqueryui/jqueryui.css',
        ),
        'output_filename': 'jqueryui-min.css'
    },
    'forums': {
        'source_filenames': (
            'less/forums.less',
            'less/reportabuse.less',
        ),
        'output_filename': 'forums-min.css'
    },
    'questions': {
        'source_filenames': (
            'less/questions.less',
            'css/cannedresponses.css',
            'less/reportabuse.less',
        ),
        'output_filename': 'questions-min.css'
    },
    'questions.metrics': {
        'source_filenames': (
            'less/questions.metrics.less',
        ),
        'output_filename': 'questions.metrics-min.css'
    },
    'mobile-questions': {
        'source_filenames': (
            'less/mobile/questions.less',
        ),
        'output_filename': 'mobile-questions-min.css'
    },
    'mobile-aaq': {
        'source_filenames': (
            'less/mobile/aaq.less',
        ),
        'output_filename': 'mobile-aaq-min.css'
    },
    'rickshaw': {
        'source_filenames': (
            'css/jqueryui/jqueryui.css',
            'css/rickshaw.css',
            'less/rickshaw.sumo.less',
        ),
        'output_filename': 'rickshaw-min.css'
    },
    'mobile-search': {
        'source_filenames': (
            'less/mobile/search.less',
        ),
        'output_filename': 'mobile-search-min.css'
    },
    'wiki': {
        'source_filenames': (
            'css/users.autocomplete.css',
            'css/users.list.css',
            'less/wiki.less',
            'less/wiki-content.less',
            'css/screencast.css',
        ),
        'output_filename': 'wiki-min.css'
    },
    'mobile-wiki': {
        'source_filenames': (
            'less/mobile/wiki.less',
            'less/wiki-content.less',
        ),
        'output_filename': 'mobile-wiki-min.css'
    },
    'mobile-wiki-minimal': {
        'source_filenames': (
            'bower/normalize-css/normalize.css',
            'less/mobile/main.less',
            'less/mobile/wiki.less',
            'less/wiki-content.less',
        ),
        'output_filename': 'mobile-wiki-minimal-min.css'
    },
    'home': {
        'source_filenames': (
            'less/home.less',
        ),
        'output_filename': 'home-min.css'
    },
    'gallery': {
        'source_filenames': (
            'less/gallery.less',
        ),
        'output_filename': 'gallery-min.css'
    },
    'ie': {
        'source_filenames': (
            'css/ie.css',
            'css/ie8.css',
        ),
        'output_filename': 'ie-min.css'
    },
    'ie8': {
        'source_filenames': (  # IE 8 needs some specific help.
            'css/ie8.css',
        ),
        'output_filename': 'ie8-min.css'
    },
    'customercare': {
        'source_filenames': (
            'less/customercare.less',
        ),
        'output_filename': 'customercare-min.css'
    },
    'users': {
        'source_filenames': (
            'less/users.less',
            'less/reportabuse.less',
        ),
        'output_filename': 'users-min.css'
    },
    'mobile-users': {
        'source_filenames': (
            'less/mobile/users.less',
        ),
        'output_filename': 'mobile-users-min.css'
    },
    'monitor': {
        'source_filenames': (
            'css/monitor.css',
        ),
        'output_filename': 'monitor-min.css'
    },
    'messages': {
        'source_filenames': (
            'css/users.autocomplete.css',
            'less/messages.less',
        ),
        'output_filename': 'messages-min.css'
    },
    'mobile-messages': {
        'source_filenames': (
            'less/mobile/messages.less',
        ),
        'output_filename': 'mobile-messages-min.css'
    },
    'products': {
        'source_filenames': (
            'less/products.less',
        ),
        'output_filename': 'products-min.css'
    },
    'mobile-products': {
        'source_filenames': (
            'less/mobile/products.less',
        ),
        'output_filename': 'mobile-products-min.css'
    },
    'groups': {
        'source_filenames': (
            'css/users.autocomplete.css',
            'css/users.list.css',
            'css/groups.css',
            'css/wiki_syntax.css',
        ),
        'output_filename': 'groups-min.css'
    },
    'kpi.dashboard': {
        'source_filenames': (
            'less/kpi.dashboard.less',
        ),
        'output_filename': 'kpi.dashboard-min.css'
    },
    'locale-switcher': {
        'source_filenames': (
            'less/locale-switcher.less',
        ),
        'output_filename': 'locale-switcher-min.css'
    },
    'mobile-locale-switcher': {
        'source_filenames': (
            'less/mobile/locales.less',
        ),
        'output_filename': 'mobile-locale-switcher-min.css'
    },
    'kbdashboards': {
        'source_filenames': (
            'less/kbdashboards.less',
        ),
        'output_filename': 'kbdashboards-min.css'
    },
    'landings-get-involved': {
        'source_filenames': (
            'less/landings/get-involved.less',
        ),
        'output_filename': 'landings-get-involved-min.css'
    },
    'mobile-landings-get-involved': {
        'source_filenames': (
            'less/mobile/landings/get-involved.less',
        ),
        'output_filename': 'mobile-landings-get-involved-min.css'
    },
    'badges': {
        'source_filenames': (
            'less/badges.less',
        ),
        'output_filename': 'badges-min.css'
    }
}

PIPELINE_JS = {
    'common': {
        'source_filenames': (
            'js/i18n.js',
            'bower/underscore/underscore.js',
            'bower/moment/moment.js',
            'bower/jquery/jquery.min.js',
            'bower/jquery/jquery-migrate.js',
            'js/libs/jquery.cookie.js',
            'js/libs/jquery.placeholder.js',
            'js/templates/macros.js',
            'js/templates/search-results-list.js',
            'js/templates/search-results.js',
            'bower/nunjucks/browsers/nunjucks-slim.js',
            'js/nunjucks.js',
            'js/cached_xhr.js',
            'js/search_utils.js',
            'js/browserdetect.js',
            'js/libs/uitour.js',
            'js/kbox.js',
            'js/main.js',
            'js/format.js',
            'bower/modernizr/modernizr.js',
            'js/geoip-locale.js',
            'bower/mailcheck/src/mailcheck.js',
            'js/ui.js',
            'js/analytics.js',
            'js/surveygizmo.js',
            'js/instant_search.js',
        ),
<<<<<<< HEAD
        'community': (
            'js/libs/jquery-1.10.1.min.js',
            'js/libs/jquery.placeholder.js',
            'js/main.js',
            'js/community.js',
            'js/select.js',
        ),
        'community-new': (
            'js/libs/jquery-1.10.1.min.js',
            'js/libs/jquery.placeholder.js',
            'js/libs/underscore.js',
            'js/libs/moment-2.8.3.js',
            'js/libs/react/react.js',
            'js/libs/react/JSXTransformer.js',
        ),
        'mobile/common': (
=======
        'output_filename': 'common-min.js'
    },
    'community': {
        'source_filenames': (
            'bower/jquery/jquery.min.js',
            'bower/jquery/jquery-migrate.js',
            'js/community.js',
            'js/select.js',
        ),
        'output_filename': 'community-min.js'
    },
    'mobile-common': {
        'source_filenames': (
>>>>>>> 33ed8277
            'js/i18n.js',
            'bower/underscore/underscore.js',
            'bower/jquery/jquery.min.js',
            'bower/jquery/jquery-migrate.js',
            'bower/modernizr/modernizr.js',
            'js/browserdetect.js',
            'js/aaq.js',
            'js/mobile/ui.js',
            'js/analytics.js',
        ),
        'output_filename': 'mobile-common-min.js'
    },
    'ie6-8': {
        'source_filenames': (
            'bower/nwmatcher/src/nwmatcher.js',
            'bower/selectivizr/selectivizr.js',
        ),
        'output_filename': 'ie6-8-min.js'
    },
    'jqueryui': {
        'source_filenames': (
            'bower/jquery/jquery.ui.core.js',
            'bower/jquery/jquery.ui.widget.js',
            'bower/jquery/jquery.ui.mouse.js',
            'bower/jquery/jquery.ui.position.js',
            'bower/jquery/jquery.ui.sortable.js',
            'bower/jquery/jquery.ui.accordion.js',
            'bower/jquery/jquery.ui.autocomplete.js',
            'bower/jquery/jquery.ui.datepicker.js',
            'bower/jquery/jquery.ui.menu.js',
            'bower/jquery/jquery.ui.slider.js',
            'bower/jquery/jquery.ui.tabs.js',
        ),
        'output_filename': 'jqueryui-min.js'
    },
    'questions': {
        'source_filenames': (
            'js/markup.js',
            'js/ajaxvote.js',
            'js/ajaxpreview.js',
            'js/remote.js',
            'js/aaq.js',
            'js/questions.js',
            'js/libs/jquery.tokeninput.js',
            'js/tags.filter.js',
            'js/tags.js',
            'js/reportabuse.js',
            'js/questions.metrics.js',
            'js/libs/jquery.ajaxupload.js',
            'js/upload.js',
        ),
        'output_filename': 'questions-min.js'
    },
    'questions.metrics': {
        'source_filenames': (
            'js/questions.metrics-dashboard.js',
        ),
        'output_filename': 'questions.metrics-min.js'
    },
    'mobile-questions': {
        'source_filenames': (
            'js/mobile/questions.js',
            'js/questions.metrics.js',
        ),
        'output_filename': 'mobile-questions-min.js'
    },
    'mobile-aaq': {
        'source_filenames': (
            'js/aaq.js',
            'js/mobile/aaq.js',
        ),
        'output_filename': 'mobile-aaq-min.js'
    },
    'products': {
        'source_filenames': (
            'js/products.js',
        ),
        'output_filename': 'products-min.js'
    },
    'search': {
        'source_filenames': (
            'js/search.js',
        ),
        'output_filename': 'search-min.js'
    },
    'forums': {
        'source_filenames': (
            'js/markup.js',
            'js/ajaxpreview.js',
            'js/forums.js',
            'js/reportabuse.js',
        ),
        'output_filename': 'forums-min.js'
    },
    'gallery': {
        'source_filenames': (
            'js/libs/jquery.ajaxupload.js',
            'js/gallery.js',
        ),
        'output_filename': 'gallery-min.js'
    },
    'wiki': {
        'source_filenames': (
            'js/markup.js',
            'js/libs/django/urlify.js',
            'js/libs/django/prepopulate.js',
            'js/libs/swfobject.js',
            'js/libs/jquery.lazyload.js',
            'js/libs/jquery.tokeninput.js',
            'js/users.autocomplete.js',
            'js/screencast.js',
            'js/showfor.js',
            'js/ajaxvote.js',
            'js/ajaxpreview.js',
            'js/wiki.js',
            'js/tags.js',
            'js/dashboards.js',
            'js/editable.js',
            'js/wiki.metrics.js',
        ),
        'output_filename': 'wiki-min.js'
    },
    'rickshaw': {
        'source_filenames': (
            'bower/d3/d3.js',
            'js/libs/d3.layout.min.js',
            'js/libs/rickshaw.js',
            'js/rickshaw_utils.js',
        ),
        'output_filename': 'rickshaw-min.js'
    },
    'mobile-wiki': {
        'source_filenames': (
            'bower/underscore/underscore.js',
            'js/libs/jquery.cookie.js',
            'js/libs/jquery.lazyload.js',
            'js/browserdetect.js',
            'js/showfor.js',
            'js/ajaxform.js',
            'js/mobile/wiki.js',
            'js/wiki.metrics.js',
        ),
        'output_filename': 'mobile-wiki-min.js'
    },
    'mobile-wiki-minimal': {
        'source_filenames': (
            'js/i18n.js',
            'bower/underscore/underscore.js',
            'bower/jquery/jquery.min.js',
            'bower/jquery/jquery-migrate.js',
            'bower/modernizr/modernizr.js',
            'js/browserdetect.js',
            'js/mobile/ui.js',
            'js/analytics.js',
            'js/libs/jquery.cookie.js',
            'js/libs/jquery.lazyload.js',
            'js/showfor.js',
            'js/ajaxform.js',
            'js/mobile/wiki.js',
            'js/wiki.metrics.js',
        ),
        'output_filename': 'mobile-wiki-minimal-min.js'
    },
    'wiki.history': {
        'source_filenames': (
            'js/historycharts.js',
        ),
        'output_filename': 'wiki.history-min.js'
    },
    'wiki.diff': {
        'source_filenames': (
            'js/libs/diff_match_patch_uncompressed.js',
            'js/diff.js',
        ),
        'output_filename': 'wiki.diff-min.js'
    },
    'wiki.editor': {
        'source_filenames': (
            'bower/ace/src/ace.js',
            'bower/ace/src/ext-language_tools.js',
            'js/ace.mode-sumo.js',
        ),
        'output_filename': 'wiki.editor-min.js'
    },
    'wiki.dashboard': {
        'source_filenames': (
            'js/wiki.dashboard.js',
        ),
        'output_filename': 'wiki.dashboard-min.js'
    },
    'customercare': {
        'source_filenames': (
            'js/libs/jquery.cookie.js',
            'js/libs/jquery.bullseye-1.0.min.js',
            'js/libs/twitter-text.js',
            'js/customercare.js',
            'js/users.js',
        ),
        'output_filename': 'customercare-min.js'
    },
    'users': {
        'source_filenames': (
            'js/users.js',
            'js/reportabuse.js',
        ),
        'output_filename': 'users-min.js'
    },
    'messages': {
        'source_filenames': (
            'js/markup.js',
            'js/libs/jquery.autoresize.js',
            'js/libs/jquery.tokeninput.js',
            'js/users.autocomplete.js',
            'js/ajaxpreview.js',
            'js/messages.js',
        ),
        'output_filename': 'messages-min.js'
    },
    'mobile-messages': {
        'source_filenames': (
            'js/libs/jquery.tokeninput.js',
            'js/users.autocomplete.js',
        ),
        'output_filename': 'mobile-messages-min.js'
    },
    'groups': {
        'source_filenames': (
            'js/libs/jquery.tokeninput.js',
            'js/users.autocomplete.js',
            'js/markup.js',
            'js/groups.js',
            'js/editable.js',
        ),
        'output_filename': 'groups-min.js'
    },
    'kpi.dashboard': {
        'source_filenames': (
            'js/kpi.dashboard.js',
        ),
        'output_filename': 'kpi.dashboard-min.js'
    }
}<|MERGE_RESOLUTION|>--- conflicted
+++ resolved
@@ -15,22 +15,20 @@
             'less/community.less',
             'less/select.less',
         ),
-<<<<<<< HEAD
-        'community-new': (
+        'output_filename': 'community-min.css'
+    },
+    'community-new': {
+        'source_filenames': (
             'css/font-awesome.css',
             'less/wiki-content.less',
             'less/community-new.less',
             'less/select.less',
         ),
-        'mobile/common': (
-            'css/normalize.css',
-=======
-        'output_filename': 'community-min.css'
+        'output_filename': 'community-new-min.css'
     },
     'mobile-common': {
         'source_filenames': (
             'bower/normalize-css/normalize.css',
->>>>>>> 33ed8277
             'less/mobile/main.less',
         ),
         'output_filename': 'mobile-common-min.css'
@@ -282,24 +280,6 @@
             'js/surveygizmo.js',
             'js/instant_search.js',
         ),
-<<<<<<< HEAD
-        'community': (
-            'js/libs/jquery-1.10.1.min.js',
-            'js/libs/jquery.placeholder.js',
-            'js/main.js',
-            'js/community.js',
-            'js/select.js',
-        ),
-        'community-new': (
-            'js/libs/jquery-1.10.1.min.js',
-            'js/libs/jquery.placeholder.js',
-            'js/libs/underscore.js',
-            'js/libs/moment-2.8.3.js',
-            'js/libs/react/react.js',
-            'js/libs/react/JSXTransformer.js',
-        ),
-        'mobile/common': (
-=======
         'output_filename': 'common-min.js'
     },
     'community': {
@@ -311,9 +291,18 @@
         ),
         'output_filename': 'community-min.js'
     },
+    'community-new': {
+        'source_filenames': (
+            'bower/jquery/jquery.min.js',
+            'js/libs/jquery.placeholder.js',
+            'bower/underscore/underscore.js',
+            'bower/moment/moment.js',
+            'bower/libs/react.js',
+        ),
+        'output_filename': 'community-new-min.js'
+    },
     'mobile-common': {
         'source_filenames': (
->>>>>>> 33ed8277
             'js/i18n.js',
             'bower/underscore/underscore.js',
             'bower/jquery/jquery.min.js',
