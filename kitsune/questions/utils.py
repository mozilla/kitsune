import logging
import re

<<<<<<< HEAD
from datetime import datetime
from kitsune.questions.models import Question, Answer
=======
from kitsune.questions.models import Answer, Question
>>>>>>> cbdc975e

log = logging.getLogger("k.questions")


def days_since(date):
    """Returns the number of days since the give date."""
    days_since_date = None
    if date:
        days_since_date = (datetime.now() - date).days
    return days_since_date


def num_questions(user):
    """Returns the number of questions a user has."""
    return Question.objects.filter(creator=user).count()


def num_answers(user):
    """Returns the number of answers a user has."""
    return Answer.objects.filter(creator=user).count()


def num_solutions(user):
    """Returns the number of solutions a user has."""
    return Question.objects.filter(solution__creator=user).count()


def mark_content_as_spam(user, by_user):
    """Flag all the questions and answers of the user as spam.

    :arg user: the user whose content should be marked as spam
    :arg by_user: the user requesting to mark the content as spam

    """
    for question in Question.objects.filter(creator=user):
        question.mark_as_spam(by_user)

    for answer in Answer.objects.filter(creator=user):
        answer.mark_as_spam(by_user)


def get_mobile_product_from_ua(user_agent):

    ua = user_agent.lower()

    if "rocket" in ua:
        return "firefox-lite"
    elif "fxios" in ua:
        return "ios"

    # android
    try:
        # We are using firefox instead of Firefox as lower() has been applied to the UA
        re.search(r"firefox/(?P<version>\d+)\.\d+", ua).groupdict()
    except AttributeError:
        return None
    else:
        return "mobile"<|MERGE_RESOLUTION|>--- conflicted
+++ resolved
@@ -1,12 +1,8 @@
 import logging
 import re
 
-<<<<<<< HEAD
 from datetime import datetime
-from kitsune.questions.models import Question, Answer
-=======
 from kitsune.questions.models import Answer, Question
->>>>>>> cbdc975e
 
 log = logging.getLogger("k.questions")
 
