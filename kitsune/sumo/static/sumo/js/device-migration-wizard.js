import SwitchingDevicesWizardManager from "sumo/js/switching-devices-wizard-manager";
import { BaseFormStep } from "sumo/js/form-wizard";

import keyImageURL from "sumo/img/key.svg";

class SignInStep extends BaseFormStep {
  get template() {
    return `
      <template>
        <div id="sign-in-step-root">
          <p>
            ${gettext("Body provide short value of the account other than the bookmarks/password/history line, what else could they get out of it that would be good to know here?")}
          </p>

          <p class="for-sign-up">
            <strong>${gettext("Create an account")}</strong>
          </p>
          <p class="for-sign-in">
            <strong>${gettext("Sign in to your account")}</strong>
          </p>

          <form method="get">
            <input name="service" value="sync" type="hidden"/>
            <input name="action" value="email" type="hidden"/>
            <input name="context" value="" type="hidden"/>
            <input name="flow_id" value="" type="hidden"/>
            <input name="flow_begin_time" value="" type="hidden"/>
            <input name="utm_source" value="" type="hidden"/>
            <input name="utm_medium" value="" type="hidden"/>
            <input name="entrypoint" value="" type="hidden"/>
            <input name="redirect_immediately" value="true" type="hidden"/>
            <input name="redirect_to" value="" type="hidden"/>

            <label for="email">${gettext("Email")}</label>
            <input id="email" name="email" type="email" required="true" placeholder="${gettext("Enter your email")}"/>

            <button class="for-sign-up" type="submit" data-event-category="device-migration-wizard" data-event-action="click" data-event-label="signup-button">${gettext("Sign up")}</button>
            <button class="for-sign-in" type="submit" data-event-category="device-migration-wizard" data-event-action="click" data-event-label="sign-in-button">${gettext("Sign in")}</button>
          </form>

          <p class="for-sign-up">
            ${gettext("Already have an account?")} <a class='alternative-link' href='#' data-event-category="device-migration-wizard" data-event-action="click" data-event-label="sign-in-link">${gettext("Sign in")}</a>
          </p>
          <p class="for-sign-in">
            ${gettext("Don’t have an account?")} <a class='alternative-link' href='#' data-event-category="device-migration-wizard" data-event-action="click" data-event-label="signup-link">${gettext("Sign up")}</a>
          </p>

          <p class="warning">
            <img class="key-icon" src="${keyImageURL}" aria-hidden="true"></img>
            ${gettext("Provide any warnings about unexpected password situations (like noted in mock)")}
          </p>
        </div>
      </template>
    `;
  }

  get styles() {
    let style = document.createElement("style");
    style.textContent = `
      #sign-in-step-root[mode="sign-in"] .for-sign-up,
      #sign-in-step-root[mode="sign-up"] .for-sign-in {
        display: none;
      }

      .key-icon {
        width: 16px;
        height: 8px;
      }
    `;
    return style;
  }

  render() {
    let root = this.shadowRoot.querySelector("#sign-in-step-root");

    if (this.state.email) {
      let emailEl = this.shadowRoot.querySelector("#email");
      // If the user somehow has managed to type something into the email
      // field before we were able to get the email address, let's not
      // overwrite what the user had typed in.
      if (!emailEl.value) {
        emailEl.value = this.state.email;
      }
      root.setAttribute("mode", "sign-in");
    } else {
      root.setAttribute("mode", "sign-up");
    }

    let form = this.shadowRoot.querySelector("form");
    form.action = this.state.fxaRoot;

    const STATE_FIELDS = [
      "context",
      "flow_id",
      "flow_begin_time",
      "utm_source",
      "utm_medium",
      "entrypoint",
      "redirect_to",
    ];

    for (let fieldName of STATE_FIELDS) {
      let fieldEl = this.shadowRoot.querySelector(`input[name=${fieldName}]`);
      if (this.state[fieldName]) {
        fieldEl.disabled = false;
        fieldEl.value = this.state[fieldName];
      } else {
        fieldEl.disabled = true;
      }
    }

    let alternativeLinks = this.shadowRoot.querySelectorAll(".alternative-link");
    for (let link of alternativeLinks) {
      link.href = this.state.linkHref;
    }
  }
}
customElements.define("sign-in-step", SignInStep);

class ConfigureStep extends BaseFormStep {
  get template() {
    return `
      <template>
        <div>
          <p>This is where the sync step will go.</p>
          <p id="sync-status"></p>
        </div>
      </template>
    `;
  }

  render(prevState, state) {
    if (this.state.syncEnabled !== prevState.syncEnabled) {
      let statusEl = this.shadowRoot.getElementById("sync-status");
      statusEl.textContent = this.state.syncEnabled
        ? "Syncing: ON"
        : "Syncing: OFF";
    }
  }
}
customElements.define("configure-step", ConfigureStep);
``;

class SetupDeviceStep extends BaseFormStep {
  get template() {
    return `
      <template>
        <div>
          <p>This is where the link info will go.</p>
        </div>
      </template>
    `;
  }

  render() {
    // NOOP
  }
}
customElements.define("setup-device-step", SetupDeviceStep);

document.addEventListener("DOMContentLoaded", function () {
  new SwitchingDevicesWizardManager(
    document.querySelector("#switching-devices-wizard")
  );
  kbTabsInit();
});


// This function initializes the tabs on the switching-devices page
// and adds click event listener
function kbTabsInit() {
<<<<<<< HEAD
  const tabs = document.querySelectorAll('.tabs--link');
  const tabContents = document.querySelectorAll('.switching-devices.topic-list');
=======
  let tabItems = document.querySelectorAll('.tabs--link');
  tabItems.forEach((item) => {
    item.addEventListener("click", (ev) => {
      toggleTabContent(ev);
    });
  });
}

// This function toggles the visibility of the tab content based on
// clicked tab
function toggleTabContent(ev) {
  // Remove the active state from the previously selected tab / tab content
  let oldSelectedTabContent = document.querySelector(".switching-devices.topic-list.is-active");
  let oldSelectedTab = document.querySelector(".tabs--link.is-active");
>>>>>>> 0e4a22ca

  tabs.forEach(function(tab) {
    tab.addEventListener('click', function() {
      // Remove active class from all tabs and hide all tab contents
      tabs.forEach(function(tab) {
        tab.classList.remove('is-active');
      });

      tabContents.forEach(function(content) {
        content.classList.remove('is-active');
      });

      // Add active class to the selected tab and show its content
      tab.classList.add('is-active');
      const targetContent = document.getElementById('tab-' + tab.getAttribute('data-event-label'));
      if (targetContent) {
        targetContent.classList.add('is-active');
      }
    })
  })};<|MERGE_RESOLUTION|>--- conflicted
+++ resolved
@@ -169,25 +169,8 @@
 // This function initializes the tabs on the switching-devices page
 // and adds click event listener
 function kbTabsInit() {
-<<<<<<< HEAD
   const tabs = document.querySelectorAll('.tabs--link');
   const tabContents = document.querySelectorAll('.switching-devices.topic-list');
-=======
-  let tabItems = document.querySelectorAll('.tabs--link');
-  tabItems.forEach((item) => {
-    item.addEventListener("click", (ev) => {
-      toggleTabContent(ev);
-    });
-  });
-}
-
-// This function toggles the visibility of the tab content based on
-// clicked tab
-function toggleTabContent(ev) {
-  // Remove the active state from the previously selected tab / tab content
-  let oldSelectedTabContent = document.querySelector(".switching-devices.topic-list.is-active");
-  let oldSelectedTab = document.querySelector(".tabs--link.is-active");
->>>>>>> 0e4a22ca
 
   tabs.forEach(function(tab) {
     tab.addEventListener('click', function() {
@@ -199,7 +182,7 @@
       tabContents.forEach(function(content) {
         content.classList.remove('is-active');
       });
-
+      
       // Add active class to the selected tab and show its content
       tab.classList.add('is-active');
       const targetContent = document.getElementById('tab-' + tab.getAttribute('data-event-label'));
