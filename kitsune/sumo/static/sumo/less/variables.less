--- conflicted
+++ resolved
@@ -24,14 +24,9 @@
 
 @button-radius: 40px;
 @button-primary-bg: #0037f8;
-<<<<<<< HEAD
-@button-dark-bg: #000;
-@button-color: #fff;
-=======
 @button-dark-bg: @darkestGrey;
 @button-color: #fff;
 @warning: #ff4f5e;
->>>>>>> d72a36e8
 
 
 /* Fonts */
