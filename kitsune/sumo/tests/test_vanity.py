from kitsune.sumo.tests import TestCase


class TestVanityURLs(TestCase):
    """We're just asserting that these vanity URLs go somewhere."""

    def test_windows7(self):
        response = self.client.get("/en-US/windows7-support", follow=False)
<<<<<<< HEAD
        eq_(302, response.status_code)
        assert "home" in response["location"]
=======
        self.assertEqual(302, response.status_code)
        assert "home" in response["location"]

    def test_contribute(self):
        response = self.client.get("/en-US/contribute", follow=False)
        self.assertEqual(302, response.status_code)
        assert "get-involved" in response["location"]
>>>>>>> 4102b4d1
<|MERGE_RESOLUTION|>--- conflicted
+++ resolved
@@ -6,15 +6,5 @@
 
     def test_windows7(self):
         response = self.client.get("/en-US/windows7-support", follow=False)
-<<<<<<< HEAD
-        eq_(302, response.status_code)
-        assert "home" in response["location"]
-=======
         self.assertEqual(302, response.status_code)
-        assert "home" in response["location"]
-
-    def test_contribute(self):
-        response = self.client.get("/en-US/contribute", follow=False)
-        self.assertEqual(302, response.status_code)
-        assert "get-involved" in response["location"]
->>>>>>> 4102b4d1
+        assert "home" in response["location"]