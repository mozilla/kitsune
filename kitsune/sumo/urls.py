--- conflicted
+++ resolved
@@ -12,12 +12,7 @@
     re_path(r"^healthz/$", watchman_views.ping, name="sumo.liveness"),
     re_path(r"^readiness/$", watchman_views.status, name="sumo.readiness"),
     # Shortcuts:
-<<<<<<< HEAD
-    url(r"^windows7-support(?:\\/)?$", RedirectView.as_view(url="/home/?as=u", permanent=False)),
-=======
-    re_path("^contribute/?$", RedirectView.as_view(url="/get-involved", permanent=False)),
     re_path(
         r"^windows7-support(?:\\/)?$", RedirectView.as_view(url="/home/?as=u", permanent=False)
     ),
->>>>>>> 4102b4d1
 ]