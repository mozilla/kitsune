{% from 'includes/common_macros.html' import announcement_bar, search_box, aux_nav, profile_nav, download_firefox, favicon with context %}

{% if request.LANGUAGE_CODE == settings.WIKI_DEFAULT_LANGUAGE and waffle.flag('surveygizmo') %}
  {# allow any artibtrary survey to be loaded via the SurveyGizmo admin #}
  {% set SURVEY_GIZMOS = ['beacon'] %}
{% else %}
  {% set SURVEY_GIZMOS = [] %}
{% endif %}

{% if request.LANGUAGE_CODE == 'xx' %}
  {% set meta = [('robots', 'noindex')] %}
{% endif %}
<!DOCTYPE html>
<html class="no-js" lang="{{ request.LANGUAGE_CODE }}"{% if DIR %} dir="{{ DIR }}"{% endif %}{% if settings.GTM_CONTAINER_ID %} data-gtm-container-id="{{ settings.GTM_CONTAINER_ID }}"{% endif %}>
<head>
  {% block head_top %}{% endblock %}
  <meta http-equiv="Content-Type" content="text/html; charset=utf-8"/>
  <title>{% block title %}{% if title %}{{ title }} | {% endif %}{{ pgettext('site_title', 'Mozilla Support') }}{% endblock %}</title>

  {{ favicon() }}

  <link rel="search" type="application/opensearchdescription+xml" title="{{ _('Mozilla Support') }}" href="{{ url('search.plugin') }}"/>
  {% if feeds %}
    {% for feed in feeds %}
      <link rel="alternate" type="application/atom+xml" href="{{ feed[0] }}" title="{{ feed[1] }}"/>
    {% endfor %}
  {% endif %}

  <!-- {% stylesheet 'common' %}
  {% stylesheet 'print' %}
  {% for style in styles %}
    {% stylesheet style %}
  {% endfor %} -->

  <link href="{{ STATIC_URL }}build/screen.css" rel="stylesheet" type="text/css" />

  <!--[if lte IE 7]>
    {% stylesheet 'ie' %}
  <![endif]-->
  <!--[if IE 8]>
    {% stylesheet 'ie8' %}
  <![endif]-->

  {% if meta %}
    {% for tag in meta %}
      <meta name="{{ tag[0] }}" content="{{ tag[1] }}"/>
    {% endfor %}
  {% endif %}

  {# This is to verify "we" own the site for some feature on youtube. See bug 992412. #}
  <meta name="google-site-verification" content="2URA-2Y9BeYYUf8B2BSsBSVetJJS3TZwlXBOaMx2VfY" />
  {# Bug 1385387 #}
  <meta name="google-site-verification" content="ueNbCgS4e1JIAgLGwufm-jHaIcLXFLtFMmR_65S1Ag0" />
  {# This is to verify "we" own the site for purposes of Bing/Yahoo search engine features. Bug 1149611 #}
  <meta name="msvalidate.01" content="1659173DC94819093068B0ED7C51C527" />

  {% if refresh %}
    <meta http-equiv="refresh" content="{{ refresh[1] }};url={{ refresh[0] }}"/>
  {% endif %}

    <meta name="viewport" content="width=device-width, initial-scale=1.0, maximum-scale=1.0, user-scalable=no" />

  {% if canonical_url %}
    <link rel="canonical" href="{{ canonical_url|safe }}" />
  {% endif %}

  <!--[if lt IE 9]>
  {# html5-shiv.js must be inside <head/> to work. #}
  <script src="{{ STATIC_URL }}sumo/js/libs/html5-shiv.js"></script>
  <![endif]-->

  {% include "includes/google-analytics.html" %}

  {# TrafficCop experiment_fxa_cta_topbar #}
  {% set run_experiments = False %}
  {% if waffle.flag('experiment_fxa_cta_topbar') %}
    {% if request.path in ['/en-US/kb/install-firefox-android-device-using-google-play',
                           '/en-US/kb/will-firefox-work-my-mobile-device',
                           '/en-US/kb/get-started-firefox-overview-main-features',
                           '/en-US/kb/update-firefox-latest-version',
                           '/en-US/kb/install-firefox-your-ipad-iphone-or-ipod'] %}
      {% set run_experiments = True %}
    {% endif %}
  {% endif %}
  {% if run_experiments %}
    {% javascript 'experiment_fxa_cta_topbar' %}
  {% endif %}
  {# end TrafficCop #}

</head>
<body class="html-{{ DIR }} logged-{% if user.is_authenticated() %}in{% else %}out{% endif %} responsive {{ classes }} {{ request.LANGUAGE_CODE }}"
      data-readonly="{{ settings.READ_ONLY|json }}"
      data-usernames-api="{{ url('users.api.usernames') }}"
      data-static-url="{{ STATIC_URL }}"
      data-media-url="{{ MEDIA_URL }}"
      {% if SURVEY_GIZMOS %}
        data-survey-gizmos="{{ SURVEY_GIZMOS|json }}"
      {% else %}
        data-survey-gizmos="[]"
      {% endif %}
      {% if ga_alternate_url %}
        data-ga-alternate-url="{{ ga_alternate_url }}"
      {% endif %}
      data-waffle-refresh-survey="{{ waffle.sample('refresh-survey')|json }}"
{% if extra_body_attrs -%}
  {% for attr, val in extra_body_attrs.items() %}{{ attr }}="{{ val }}" {% endfor %}
{%- endif %}>

{% set locale_picker_url = url('sumo.locales') %}
{% if localizable_url %}
  {% set locale_picker_url = locale_picker_url|urlparams(next=localizable_url) %}
{% endif %}
<ul class="sumo-nav-access" id="nav-access">
  <li><a href="#main-content">{{ _('Skip to main content') }}</a></li>
  <li><a href="{{ locale_picker_url }}">{{ _('Switch language') }}</a></li>
  <li><a id="skip-to-search" href="#search-q">{{ _('Skip to search') }}</a></li>
</ul>

{% if settings.STAGE %}
<div id="stage-banner"  class="mzp-c-notification-bar mzp-t-warning">
  <button class="mzp-c-notification-bar-button close-button" type="button"></button>
  <p>{{ _('This is a staging site, the content gets overwritten on the 1st of every month.<br>The production site is <a href="https://support.mozilla.org">here</a>.') }}</p>
</div>
{% endif %}

<div class="media-test"></div>

{# TrafficCop experiment_fxa_cta_topbar #}
{% if run_experiments %}
  <div id="promotions" class="hidden">
    Sync your Firefox bookmarks, tabs and more to your phone.
    <a href="https://www.mozilla.org/firefox/features/sync/?utm_source=support.mozilla.org&utm_medium=referral&utm_campaign=sumo_promotions">Learn more</a>
    <a class="hidden" data-variation="a" href="https://accounts.firefox.com/?entrypoint=support.mozilla.org&utm_source=support.mozilla.org&utm_medium=referral&utm_campaign=sumo_promotions">Get started</a>
    <a class="hidden" data-variation="b" href="https://accounts.firefox.com/signup?service=sync&context=fx_desktop_v3&entrypoint=support.mozilla.org&utm_source=support.mozilla.org&utm_campaign=sumo_promotions">Get started</a>
    <a class="hidden" data-variation="c" href="https://www.mozilla.org/firefox/accounts/features/?entrypoint=support.mozilla.org&utm_source=support.mozilla.org&utm_medium=referral&utm_campaign=sumo_promotions">Get started</a>
  </div>
{% endif %}
{# end TrafficCop #}

<div id="announcements">
  {% call announcement_bar('geoip-suggestion', 'warning') %}{% endcall %}

  {% for announ in get_announcements() %}
      {% call announcement_bar(announ.id, 'warn') %}
          {{ announ.content }}
      {% endcall %}
  {% endfor %}
  {% if settings.READ_ONLY %}
      {% call announcement_bar('read-only', 'warn') %}
          {% include "includes/readonly_annoucement.html" %}
      {% endcall %}
  {% endif %}
</div>


<header class="mzp-c-navigation sumo-nav">
  <div class="mzp-c-navigation-l-content">
    <div class="sumo-nav--container">
      <div class="sumo-nav--logo">
        <a href="{{ url('home') }}"><img src="{{ STATIC_URL }}sumo/img/mozilla-support.svg" alt="Mozilla Support Logo"/></a>
      </div>

      <button data-sumo-toggle-nav="#search-navigation" class="sumo-nav--search-button" type="button" aria-controls="search-navigation">Search</button>
      <button data-sumo-toggle-nav="#main-navigation" class="sumo-nav--toggle-button" type="button" aria-controls="main-navigation">Menu</button>
      <a class="sumo-nav--avatar-button" data-sumo-toggle-nav="#profile-navigation" aria-controls="profile-navigation" aria-role="button">
        <img class="avatar" src="{{ profile_avatar(user) }}" alt="Avatar for Username">
      </a>
      <div class="mzp-c-navigation-items sumo-nav--list-wrap" id="main-navigation">
        <div class="mzp-c-navigation-menu">
          <nav class="mzp-c-menu mzp-is-basic">
              {% if not hide_aux_nav %}
              <ul class="mzp-c-menu-category-list sumo-nav--list">
                {{ aux_nav(user, hide_aaq_link) }}
              </ul>
              {% endif %}
          </nav>
        </div>
      </div>

      <div class="mzp-c-navigation-items sumo-nav--list-wrap-right {% if not user.is_authenticated() %}logged-out{% endif %}" id="profile-navigation">
        <div class="mzp-c-navigation-menu">
          <nav class="mzp-c-menu mzp-is-basic">
              {% if not hide_aux_nav %}
              <ul class="mzp-c-menu-category-list sumo-nav--list">
                {{ profile_nav(user, hide_aaq_link) }}
              </ul>
              {% endif %}
          </nav>
        </div>
      </div>
      <div class="mzp-c-navigation-items sumo-nav--mobile-search-form" id="search-navigation">
        <div class="mzp-c-navigation-menu">
          <nav class="mzp-c-menu mzp-is-basic">
            {{ search_box(settings, id='mobile-search-results', params=search_params) }}
          </nav>
        </div>
      </div>
    </div>
  </div>
</header><!--/.mzp-c-navigation -->


{% block contentwrap %}

<div class="sumo-page-section mzp-l-content {% block base_container_classes %}{% endblock %}" id="main-container">
  {% block breadcrumbs %}
    {{ breadcrumbs(crumbs, id='main-breadcrumbs') }}
  {% endblock %}

<<<<<<< HEAD
=======

>>>>>>> 468533f0
  <div class="sumo-l-two-col {% block columns_modifier %}{% endblock %}">
    {% block outer_side %}
    <aside class="sumo-l-two-col--sidebar">
      {% block side_top %}{% endblock %}
      {% block side %}{% endblock %}
      {% block side_bottom %}{% endblock %}
    </aside>
    {% endblock %}
    <main id="main-content" role="main" class="sumo-l-two-col--main">
    {% if messages %}
      <ul class="user-messages">
        {% for message in messages %}
          {% if not message.message.startswith('fxa_notification') %}
          <li class="mzp-c-notification-bar {% if message.tags %}mzp-t-{{ message.tags }}{% endif %}">
            <button class="mzp-c-notification-bar-button" type="button"></button>
            <p>{{ message }}</p>
          </li>
          {% endif %}
        {% endfor %}
      </ul>
    {% endif %}

    {% block above_main %}{% endblock %}

    {% block above_main %}{% endblock %}

    {% block content %}{% endblock %}
    </main>
  </div>
  {% block below_main %}{% endblock %}
</div>
{% endblock %}

<footer class="mzp-c-footer">
  <div class="mzp-l-content">
    <nav class="mzp-c-footer-primary">
      <div class="mzp-c-footer-cols">
        <section class="mzp-c-footer-col">
          <h5 class="mzp-c-footer-heading">{{ _('Mozilla') }}</h5>
          <ul class="mzp-c-footer-list">
            <li><a href="https://www.mozilla.org/en-US/about/legal/fraud-report/">{{ _('Report Trademark Abuse') }}</a></li>
            <li><a href="https://github.com/mozilla/kitsune/">{{ _('Source code') }}</a></li>
            <li><a href="https://twitter.com/firefox">{{ _('Twitter') }}</a></li>
            <li><a href="#TODO">{{ _('Join the Community') }}</a></li>
            <li><a href="#TODO">{{ _('Explore Help Articles')}}</a></li>
          </ul>
        </section>

        <section class="mzp-c-footer-col">
          <h5 class="mzp-c-footer-heading">{{ _('Firefox') }}</h5>
          <ul class="mzp-c-footer-list">
            <li><a href="https://www.mozilla.org/firefox/new/?utm_source=support.mozilla.org&utm_campaign=footer&utm_medium=referral">{{ _('Download') }}</a></li>
            <li><a href="https://www.mozilla.org/firefox/mobile/?utm_source=support.mozilla.org&utm_campaign=footer&utm_medium=referral">{{ _('Android Browser') }}</a></li>
            <li><a href="https://www.mozilla.org/firefox/mobile/?utm_source=support.mozilla.org&utm_campaign=footer&utm_medium=referral">{{ _('iOS Browser') }}</a></li>
            <li><a href="https://www.mozilla.org/firefox/mobile/?utm_source=support.mozilla.org&utm_campaign=footer&utm_medium=referral">{{ _('Focus Browser') }}</a></li>
          </ul>
        </section>

        <section class="mzp-c-footer-col">
          <h5 class="mzp-c-footer-heading">{{ _('Firefox for Developers') }}</h5>
          <ul class="mzp-c-footer-list">
            <li><a href="https://www.mozilla.org/en-US/firefox/developer/?utm_source=support.mozilla.org&utm_campaign=footer&utm_medium=referral">{{ _('Developer Edition') }}</a></li>
            <li><a href="https://www.mozilla.org/en-US/firefox/channel/desktop/#beta?utm_source=support.mozilla.org&utm_campaign=footer&utm_medium=referral">{{ _('Beta') }}</a></li>
            <li><a href="https://www.mozilla.org/en-US/firefox/channel/android/#beta?utm_source=support.mozilla.org&utm_campaign=footer&utm_medium=referral">{{ _('Beta for Android') }}</a></li>
            <li><a href="https://www.mozilla.org/en-US/firefox/channel/desktop/#nightly?utm_source=support.mozilla.org&utm_campaign=footer&utm_medium=referral">{{ _('Nightly') }}</a></li>
            <li><a href="https://www.mozilla.org/en-US/firefox/channel/android/#nightly?utm_source=support.mozilla.org&utm_campaign=footer&utm_medium=referral">{{ _('Nightly for Android') }}</a></li>
          </ul>
        </section>

        <section class="mzp-c-footer-col">
          <h5 class="mzp-c-footer-heading">{{ _('Firefox Accounts') }}</h5>
          <ul class="mzp-c-footer-list">
            <li><a href="https://support.mozilla.org/en-US/fxa/authenticate/">{{ _('Sign Up') }} (TODO)</a></li>
            <li><a href="https://support.mozilla.org/en-US/fxa/authenticate/">{{ _('Sign In') }}</a></li>
            <li><a href="https://www.mozilla.org/en-US/firefox/accounts/">{{ _('Benefits') }}</a></li>
          </ul>
        </section>

        <section class="mzp-c-footer-col lang-col">
          <form class="mzp-c-language-switcher" method="get" action="#">
            <a class="mzp-c-language-switcher-link" href="https://www.mozilla.org/locales/">{{ _('Language') }}</a>
            <label for="mzp-c-language-switcher-select">{{ _('Language') }}</label>
            <select id="mzp-c-language-switcher-select" class="mzp-js-language-switcher-select"
             name="lang">
              {% for locale in settings.LANGUAGE_CHOICES %}
                  <option value="{{ locale[0] }}" {% if locale[0] == request.LANGUAGE_CODE %}selected{% endif %}>{{ locale[1] }}</option>
              {% endfor %}
            </select>
            <!-- form submit button is shown when JavaScript is not enabled -->
            <button type="submit">{{ _('Go') }}</button>
          </form>
          <ul class="mzp-c-footer-links-social">
            <li><a class="twitter" href="https://twitter.com/firefox">Twitter<span>(@firefox)</span></a></li>
            <li><a class="youtube" href="https://www.youtube.com/firefoxchannel">YouTube<span> (firefoxchannel)</span></a></li>
            <li><a class="instagram" href="https://www.instagram.com/firefox">Instagram<span> (firefox)</span></a></li>
          </ul>
        </section>

      </div>
    </nav>

    <nav class="mzp-c-footer-secondary">
      <div class="mzp-c-footer-link-col">
        <div class="mzp-c-footer-primary-logo"><a href="https://www.mozilla.org/">{{ _('Mozilla') }}</a></div>
        <div class="mzp-c-footer-legal">
          <ul>
            <li><a href="https://www.mozilla.org/">{{ _('mozilla.org') }}</a></li>
            <li><a href="https://www.mozilla.org/about/legal/terms/mozilla/">{{ _('Terms of Service') }}</a></li>
            <li><a href="https://www.mozilla.org/privacy/websites/">{{ _('Privacy') }}</a></li>
            <li><a href="https://www.mozilla.org/privacy/websites/#cookies">{{ _('Cookies') }}</a></li>
            <li><a href="https://www.mozilla.org/en-US/contact/">{{ _('Contact') }}</a></li>
          </ul>
        </div>
      </div>
      <div class="mzp-c-footer-legal-col">
        <p>
          {{ _('Mozilla Corporation’s not-for-profit parent, the Mozilla Foundation.') }}
        </p>
        <p>{{ _('Portions of this content are c.1998–2019 by individual mozilla.org contributors. Content availbe under a Creative Common license.') }}
        </p>
      </div>
    </nav>
  </div>
</footer>
{# TODO: The JS url changes whenever our js code changes.
   But this should get cached busted whenever a locale is updated.
   It's complicatred to fix. But for now it isn't more broken than
   before. #}
{% if request.LANGUAGE_CODE %}
  <script src="{{ static('jsi18n/{lang}/djangojs.js'|f(lang=request.LANGUAGE_CODE|lower)) }}"></script>
{% endif %}

{% javascript 'common' %}
{% for script in scripts %}
  {% javascript script %}
{% endfor %}

{% javascript 'common.fx.download' %}

{# Temporary Pontoon testing - bug 812176 #}
{% if settings.STAGE %}
  <script src="https://pontoon.mozilla.org/pontoon.js"></script>
{% endif %}

{% block footer_script %}
{% endblock %}
</body>
</html><|MERGE_RESOLUTION|>--- conflicted
+++ resolved
@@ -206,11 +206,6 @@
   {% block breadcrumbs %}
     {{ breadcrumbs(crumbs, id='main-breadcrumbs') }}
   {% endblock %}
-
-<<<<<<< HEAD
-=======
-
->>>>>>> 468533f0
   <div class="sumo-l-two-col {% block columns_modifier %}{% endblock %}">
     {% block outer_side %}
     <aside class="sumo-l-two-col--sidebar">
