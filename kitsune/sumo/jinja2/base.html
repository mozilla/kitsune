{% from 'includes/common_macros.html' import announcement_bar, ff_alert, search_box, aux_nav, profile_nav, download_firefox, field, checkbox, favicon with context %}

{% if request.LANGUAGE_CODE == settings.WIKI_DEFAULT_LANGUAGE and waffle.flag('surveygizmo') %}
  {# allow any artibtrary survey to be loaded via the SurveyGizmo admin #}
  {% set SURVEY_GIZMOS = ['beacon'] %}
{% else %}
  {% set SURVEY_GIZMOS = [] %}
{% endif %}

{% if request.LANGUAGE_CODE == 'xx' %}
  {% set meta = [('robots', 'noindex')] %}
{% endif %}
<!DOCTYPE html>
<html class="no-js" lang="{{ request.LANGUAGE_CODE }}"{% if DIR %} dir="{{ DIR }}"{% endif %}{% if settings.GTM_CONTAINER_ID %} data-gtm-container-id="{{ settings.GTM_CONTAINER_ID }}"{% endif %}>
<head>
  {% block head_top %}{% endblock %}
  <meta http-equiv="Content-Type" content="text/html; charset=utf-8"/>
  <title>{% block title %}{% if title %}{{ title }} | {% endif %}{{ pgettext('site_title', 'Mozilla Support') }}{% endblock %}</title>

  {{ favicon() }}

  <link rel="search" type="application/opensearchdescription+xml" title="{{ _('Mozilla Support') }}" href="{{ url('search.plugin') }}"/>
  {% if feeds %}
    {% for feed in feeds %}
      <link rel="alternate" type="application/atom+xml" href="{{ feed[0] }}" title="{{ feed[1] }}"/>
    {% endfor %}
  {% endif %}

  <link href="{{ STATIC_URL }}build/screen.css" rel="stylesheet" type="text/css" />

  {% if meta %}
    {% for tag in meta %}
      <meta name="{{ tag[0] }}" content="{{ tag[1] }}"/>
    {% endfor %}
  {% endif %}

  {# This is to verify "we" own the site for some feature on youtube. See bug 992412. #}
  <meta name="google-site-verification" content="2URA-2Y9BeYYUf8B2BSsBSVetJJS3TZwlXBOaMx2VfY" />
  {# Bug 1385387 #}
  <meta name="google-site-verification" content="ueNbCgS4e1JIAgLGwufm-jHaIcLXFLtFMmR_65S1Ag0" />
  {# This is to verify "we" own the site for purposes of Bing/Yahoo search engine features. Bug 1149611 #}
  <meta name="msvalidate.01" content="1659173DC94819093068B0ED7C51C527" />

  {% if refresh %}
    <meta http-equiv="refresh" content="{{ refresh[1] }};url={{ refresh[0] }}"/>
  {% endif %}

    <meta name="viewport" content="width=device-width, initial-scale=1.0, maximum-scale=1.0, user-scalable=no" />

  {% if canonical_url %}
    <link rel="canonical" href="{{ canonical_url|safe }}" />
  {% endif %}

  <!--[if lt IE 9]>
  {# html5-shiv.js must be inside <head/> to work. #}
  <script src="{{ STATIC_URL }}sumo/js/libs/html5-shiv.js"></script>
  <![endif]-->

  {% include "includes/google-analytics.html" %}

  {# TrafficCop experiment_fxa_cta_topbar #}
  {% set run_experiments = False %}
  {% if waffle.flag('experiment_fxa_cta_topbar') %}
    {% if request.path in ['/en-US/kb/install-firefox-android-device-using-google-play',
                           '/en-US/kb/will-firefox-work-my-mobile-device',
                           '/en-US/kb/get-started-firefox-overview-main-features',
                           '/en-US/kb/update-firefox-latest-version',
                           '/en-US/kb/install-firefox-your-ipad-iphone-or-ipod'] %}
      {% set run_experiments = True %}
    {% endif %}
  {% endif %}
  {% if run_experiments %}
    {% javascript 'experiment_fxa_cta_topbar' %}
  {% endif %}
  {# end TrafficCop #}

</head>
<body class="html-{{ DIR }} logged-{% if user.is_authenticated() %}in{% else %}out{% endif %} responsive {{ classes }} {{ request.LANGUAGE_CODE }}"
      data-readonly="{{ settings.READ_ONLY|json }}"
      data-usernames-api="{{ url('users.api.usernames') }}"
      data-static-url="{{ STATIC_URL }}"
      data-media-url="{{ MEDIA_URL }}"
      {% if SURVEY_GIZMOS %}
        data-survey-gizmos="{{ SURVEY_GIZMOS|json }}"
      {% else %}
        data-survey-gizmos="[]"
      {% endif %}
      {% if ga_alternate_url %}
        data-ga-alternate-url="{{ ga_alternate_url }}"
      {% endif %}
      data-waffle-refresh-survey="{{ waffle.sample('refresh-survey')|json }}"
{% if extra_body_attrs -%}
  {% for attr, val in extra_body_attrs.items() %}{{ attr }}="{{ val }}" {% endfor %}
{%- endif %}>

{% set locale_picker_url = url('sumo.locales') %}
{% if localizable_url %}
  {% set locale_picker_url = locale_picker_url|urlparams(next=localizable_url) %}
{% endif %}
<ul class="sumo-nav-access" id="nav-access">
  <li><a href="#main-content">{{ _('Skip to main content') }}</a></li>
  <li><a href="{{ locale_picker_url }}">{{ _('Switch language') }}</a></li>
  <li><a id="skip-to-search" href="#search-q">{{ _('Skip to search') }}</a></li>
</ul>

{% if settings.STAGE %}
<div id="stage-banner"  class="mzp-c-notification-bar mzp-t-warning">
  <button class="mzp-c-notification-bar-button close-button" type="button"></button>
  <p>{{ _('This is a staging site, the content gets overwritten on the 1st of every month.<br>The production site is <a href="https://support.mozilla.org">here</a>.') }}</p>
</div>
{% endif %}

<div class="media-test"></div>

{# TrafficCop experiment_fxa_cta_topbar #}
{% if run_experiments %}
  <div id="promotions" class="hidden">
    Sync your Firefox bookmarks, tabs and more to your phone.
    <a href="https://www.mozilla.org/firefox/features/sync/?utm_source=support.mozilla.org&utm_medium=referral&utm_campaign=sumo_promotions">Learn more</a>
    <a class="hidden" data-variation="a" href="https://accounts.firefox.com/?entrypoint=support.mozilla.org&utm_source=support.mozilla.org&utm_medium=referral&utm_campaign=sumo_promotions">Get started</a>
    <a class="hidden" data-variation="b" href="https://accounts.firefox.com/signup?service=sync&context=fx_desktop_v3&entrypoint=support.mozilla.org&utm_source=support.mozilla.org&utm_campaign=sumo_promotions">Get started</a>
    <a class="hidden" data-variation="c" href="https://www.mozilla.org/firefox/accounts/features/?entrypoint=support.mozilla.org&utm_source=support.mozilla.org&utm_medium=referral&utm_campaign=sumo_promotions">Get started</a>
  </div>
{% endif %}
{# end TrafficCop #}

<div id="announcements">
  {% call announcement_bar('geoip-suggestion', 'warning') %}{% endcall %}

  {% for announ in get_announcements() %}
      {% call announcement_bar(announ.id, 'warn') %}
          {{ announ.content }}
      {% endcall %}
  {% endfor %}
  {% if settings.READ_ONLY %}
      {% call announcement_bar('read-only', 'warn') %}
          {% include "includes/readonly_annoucement.html" %}
      {% endcall %}
  {% endif %}
</div>


{{ ff_alert(text=_('Get the account that protects you rather that profits off you.'), modifier_class="hide-on-mobile") }}

<header class="mzp-c-navigation sumo-nav">
  <div class="mzp-c-navigation-l-content">
    <div class="sumo-nav--container">
      <div class="sumo-nav--logo">
        <a href="{{ url('home') }}"><img src="{{ STATIC_URL }}sumo/img/mozilla-support.svg" alt="Mozilla Support Logo"/></a>
      </div>

      <button data-sumo-toggle-nav="#search-navigation" class="sumo-nav--search-button" type="button" aria-controls="search-navigation">Search</button>
      <button data-sumo-toggle-nav="#main-navigation" class="sumo-nav--toggle-button" type="button" aria-controls="main-navigation">Menu</button>
      <a class="sumo-nav--avatar-button" data-sumo-toggle-nav="#profile-navigation" aria-controls="profile-navigation" aria-role="button">
        {% if user.is_authenticated() %}
        <img class="avatar" src="{{ profile_avatar(user) }}" alt="Avatar for Username">
        {% else %}
        <img class="avatar" src="{{ STATIC_URL }}sumo/img/default-FFA-avatar.png" alt="Avatar for Username">
        {% endif %}
<<<<<<< HEAD
        {% if not settings.READ_ONLY %}
          <nav class="push-right" id="aux-nav-right" role="navigation">
            <ul>
            {% if show_header_fx_download() %}
              {# show-fx-download.js will remove the 'hidden' class below if the visitor is *NOT* using Firefox #}
              <li class="ff-btn-wrap">
                <a href="https://www.mozilla.org/firefox/new/?utm_source=support.mozilla.org&amp;utm_medium=referral&amp;utm_campaign=non-fx-button&amp;utm_content=header-download-button" class="firefox-download-button hidden" data-event-category="Download Button" data-event-action="Firefox for Desktop">{{ _('Download Firefox') }}</a>
              </li>
            {% endif %}
            {% if not hide_locale_switcher %}
              <li class="lang-switcher-nav-item">
                {% include "includes/icons/globe-icon.svg" %}
                <a href="{{ locale_picker_url }}" class="locale-picker"  data-event-category="navigation" data-event-action="main navigation" data-event-label="Locale Picker">{% if request.LANGUAGE_CODE == "en-US"%}EN{% else %}{{ request.LANGUAGE_CODE }}{% endif %} </a>
              </li>
            {% endif %}
            {% if not user.is_authenticated() %}
              <li>
                <a href="{{ url('users.auth') }}" class="signin-signup-button register"  data-event-category="navigation" data-event-action="main navigation" data-event-label="Sign In">
                  {{ _('Log in / Sign up') }}
                </a>
              </li>
            {% else %}
              <li class="dropdown user-dropdown">
                <a href="javascript:;" class="user"  data-event-category="navigation" data-event-action="main navigation" data-event-label="User">
                  <span class="hide-on-mobile">{{ display_name(user) }}
                    <img class="avatar" src="{{ profile_avatar(user) }}">
                  </span>
                  <span class="mobile-only">{{ _('My Profile') }}</span>
                </a>
                <ul>
                  <li><a href="{{ profile_url(user) }}"  data-event-category="navigation" data-event-action="main navigation" data-event-label="My Profile">{{ _('View Profile') }}</a></li>
                  <li><a href="{{ url('search')|urlparams(asked_by=user.username, a=1, w=2) }}"  data-event-category="navigation" data-event-action="main navigation" data-event-label="My Questions">{{ _('My Questions') }}</a></li>
                  <li><a href="{{ profile_url(user, edit=True) }}"  data-event-category="navigation" data-event-action="main navigation" data-event-label="Edit Profile">{{ _('Edit Profile') }}</a></li>
                  <li><a href="{{ url('users.edit_settings') }}"  data-event-category="navigation" data-event-action="main navigation" data-event-label="Settings">{{ _('Settings') }}</a></li>
                  <li>
                    <a href="{{ url('messages.inbox') }}" data-event-category="navigation" data-event-action="main navigation" data-event-label="Inbox">
                      {{ _('Inbox') }}
                      {% if unread_message_count > 0 %}
                        <span class="unread-message-count">{{ unread_message_count }}</span>
                      {% endif %}
                    </a>
                  </li>
                  <li>
                    <form id="sign-out" action="{{ url('users.logout') }}" method="post">
                      {% csrf_token %}
                    </form>
                    <a
                      data-type="submit"
                      data-form="sign-out"
                      href="#sign-out"
                      data-event-category="navigation"
                      data-event-action="main navigation"
                      data-event-label="Sign Out">
                      {{ _('Sign Out') }}
                    </a>
                  </li>
                </ul>
              </li>
            {% endif %}
            </ul>
          </nav>
        {% endif %}
=======

      </a>
      <div class="mzp-c-navigation-items sumo-nav--list-wrap" id="main-navigation">
        <div class="mzp-c-navigation-menu">
          <nav class="mzp-c-menu mzp-is-basic">
              {% if not hide_aux_nav %}
              <ul class="mzp-c-menu-category-list sumo-nav--list">
                {{ aux_nav(user, hide_aaq_link) }}
              </ul>
              {% endif %}
          </nav>
        </div>
      </div>

      <div class="mzp-c-navigation-items sumo-nav--list-wrap-right {% if not user.is_authenticated() %}logged-out{% endif %}" id="profile-navigation">
        <div class="mzp-c-navigation-menu">
          <nav class="mzp-c-menu mzp-is-basic">
              {% if not hide_aux_nav %}
              <ul class="mzp-c-menu-category-list sumo-nav--list">
                {{ profile_nav(user, hide_aaq_link) }}
              </ul>
              {% endif %}
          </nav>
        </div>
      </div>
      <div class="mzp-c-navigation-items sumo-nav--mobile-search-form" id="search-navigation">
        <div class="mzp-c-navigation-menu">
          <nav class="mzp-c-menu mzp-is-basic">
            {{ search_box(settings, id='mobile-search-results', params=search_params) }}
          </nav>
        </div>
>>>>>>> c0f93474
      </div>
    </div>
  </div>
</header><!--/.mzp-c-navigation -->

{% block hidden_search_masthead %}
<!-- This is only displayed when the instant search is active.
     This block is overriden in home.html and product.html,
     and can likely be removed when frontend search is replaced. -->
<div class="home-search-section sumo-page-section--lg shade-bg hidden-search-masthead">
  <div class="mzp-l-content narrow">
    <div class="home-search-section--content">
      <h4 class="sumo-page-heading-xl">{{ _('Search Support') }}</h4>
      {{ search_box(settings, id='hidden-search', params=search_params) }}
    </div>
  </div>
</div>
{% endblock %}

{% block masthead %}
{% endblock %}

{% block contentwrap %}
<div class="mzp-l-content {% block base_container_classes %}{% endblock %}" id="main-content">
  <div class="sumo-page-section--inner">
    {% block breadcrumbs %}
      {{ breadcrumbs(crumbs, id='main-breadcrumbs') }}
    {% endblock %}
    <div class="sumo-l-two-col {% block columns_modifier %}{% endblock %}">
      {% block outer_side %}
      <aside id="aside" class="sumo-l-two-col--sidebar">
        {% block side_top %}{% endblock %}
        {% block side %}{% endblock %}
        {% block side_bottom %}{% endblock %}
      </aside>
      {% endblock %}
      <main role="main" class="sumo-l-two-col--main">
      {% if messages %}
        <ul class="user-messages">
          {% for message in messages %}
            {% if not message.message.startswith('fxa_notification') %}
            <li class="mzp-c-notification-bar {% if message.tags %}mzp-t-{{ message.tags }}{% endif %}">
              <button class="mzp-c-notification-bar-button" type="button"></button>
              <p>{{ message }}</p>
            </li>
            {% endif %}
          {% endfor %}
        </ul>
      {% endif %}

      {% block above_main %}{% endblock %}
      {% block content %}{% endblock %}
      </main>
    </div>
  </div>
  {% block below_main %}{% endblock %}
</div>
{% endblock %}

<footer class="mzp-c-footer">
  <div class="mzp-l-content">
    <nav class="mzp-c-footer-primary">
      <div class="mzp-c-footer-cols">
        <section class="mzp-c-footer-col">
          <h5 class="mzp-c-footer-heading">{{ _('Mozilla') }}</h5>
          <ul class="mzp-c-footer-list">
            <li><a href="https://www.mozilla.org/en-US/about/legal/fraud-report/">{{ _('Report Trademark Abuse') }}</a></li>
            <li><a href="https://github.com/mozilla/kitsune/">{{ _('Source code') }}</a></li>
            <li><a href="https://twitter.com/firefox">{{ _('Twitter') }}</a></li>
            <li><a href="{{ url('landings.get_involved') }}">{{ _('Join our Community') }}</a></li>
            <li><a href="{{ url('home') }}">{{ _('Explore Help Articles')}}</a></li>
          </ul>
        </section>

        <section class="mzp-c-footer-col">
          <h5 class="mzp-c-footer-heading">{{ _('Firefox') }}</h5>
          <ul class="mzp-c-footer-list">
            <li><a href="https://www.mozilla.org/firefox/new/?utm_source=support.mozilla.org&utm_campaign=footer&utm_medium=referral">{{ _('Download') }}</a></li>
            <li><a href="https://www.mozilla.org/firefox/new/?utm_source=support.mozilla.org&utm_campaign=footer&utm_medium=referral">{{ _('Firefox Desktop') }}</a></li>
            <li><a href="https://www.mozilla.org/firefox/mobile/?utm_source=support.mozilla.org&utm_campaign=footer&utm_medium=referral">{{ _('Android Browser') }}</a></li>
            <li><a href="https://www.mozilla.org/firefox/mobile/?utm_source=support.mozilla.org&utm_campaign=footer&utm_medium=referral">{{ _('iOS Browser') }}</a></li>
            <li><a href="https://www.mozilla.org/firefox/mobile/?utm_source=support.mozilla.org&utm_campaign=footer&utm_medium=referral">{{ _('Focus Browser') }}</a></li>
          </ul>
        </section>

        <section class="mzp-c-footer-col">
          <h5 class="mzp-c-footer-heading">{{ _('Firefox for Developers') }}</h5>
          <ul class="mzp-c-footer-list">
            <li><a href="https://www.mozilla.org/en-US/firefox/developer/?utm_source=support.mozilla.org&utm_campaign=footer&utm_medium=referral">{{ _('Developer Edition') }}</a></li>
            <li><a href="https://www.mozilla.org/en-US/firefox/channel/desktop/?utm_source=support.mozilla.org&utm_campaign=footer&utm_medium=referral#beta">{{ _('Beta') }}</a></li>
            <li><a href="https://www.mozilla.org/en-US/firefox/channel/android/?utm_source=support.mozilla.org&utm_campaign=footer&utm_medium=referral#beta">{{ _('Beta for Android') }}</a></li>
            <li><a href="https://www.mozilla.org/en-US/firefox/channel/desktop/?utm_source=support.mozilla.org&utm_campaign=footer&utm_medium=referral#nightly">{{ _('Nightly') }}</a></li>
            <li><a href="https://www.mozilla.org/en-US/firefox/channel/android/?utm_source=support.mozilla.org&utm_campaign=footer&utm_medium=referral#nightly">{{ _('Nightly for Android') }}</a></li>
          </ul>
        </section>

        <section class="mzp-c-footer-col">
          <h5 class="mzp-c-footer-heading">{{ _('Firefox Accounts') }}</h5>
          <ul class="mzp-c-footer-list">
            <li><a href="{{ url('users.auth') }}">{{ _('Sign In/Up') }}</a></li>
            <li><a href="https://www.mozilla.org/en-US/firefox/accounts/">{{ _('Benefits') }}</a></li>
            <li class="mzp-c-footer-heading"><br><a href="https://fpn.firefox.com/">{{ _('Firefox Private Network') }}</a></li>
          </ul>
        </section>

        <section class="mzp-c-footer-col lang-col">
          <form class="mzp-c-language-switcher" method="get" action="#">
            <a class="mzp-c-language-switcher-link" href="https://www.mozilla.org/locales/">{{ _('Language') }}</a>
            <label for="mzp-c-language-switcher-select">{{ _('Language') }}</label>
            <select id="mzp-c-language-switcher-select" class="mzp-js-language-switcher-select"
             name="lang">
              {% for locale in settings.LANGUAGE_CHOICES %}
                  <option value="{{ locale[0] }}" {% if locale[0] == request.LANGUAGE_CODE %}selected{% endif %}>{{ locale[1] }}</option>
              {% endfor %}
            </select>
            <!-- form submit button is shown when JavaScript is not enabled -->
            <button type="submit">{{ _('Go') }}</button>
          </form>
          <ul class="mzp-c-footer-links-social">
            <li><a class="twitter" href="https://twitter.com/firefox">Twitter<span>(@firefox)</span></a></li>
            <li><a class="youtube" href="https://www.youtube.com/firefoxchannel">YouTube<span> (firefoxchannel)</span></a></li>
            <li><a class="instagram" href="https://www.instagram.com/firefox">Instagram<span> (firefox)</span></a></li>
          </ul>
        </section>

      </div>
    </nav>

    <nav class="mzp-c-footer-secondary">
      <div class="mzp-c-footer-link-col">
        <div class="mzp-c-footer-primary-logo"><a href="https://www.mozilla.org/">{{ _('Mozilla') }}</a></div>
        <div class="mzp-c-footer-legal">
          <ul>
            <li><a href="https://www.mozilla.org/">{{ _('mozilla.org') }}</a></li>
            <li><a href="https://www.mozilla.org/about/legal/terms/mozilla/">{{ _('Terms of Service') }}</a></li>
            <li><a href="https://www.mozilla.org/privacy/websites/">{{ _('Privacy') }}</a></li>
            <li><a href="https://www.mozilla.org/privacy/websites/#cookies">{{ _('Cookies') }}</a></li>
            <li><a href="https://www.mozilla.org/en-US/contact/">{{ _('Contact') }}</a></li>
          </ul>
        </div>
      </div>
      <div class="mzp-c-footer-legal-col">
        <p>
          {{ _('Mozilla Corporation’s not-for-profit parent, the Mozilla Foundation.') }}
        </p>
        <p>{{ _('Portions of this content are c.1998–2019 by individual mozilla.org contributors. Content availbe under a Creative Common license.') }}
        </p>
      </div>
    </nav>
  </div>
</footer>
{# TODO: The JS url changes whenever our js code changes.
   But this should get cached busted whenever a locale is updated.
   It's complicatred to fix. But for now it isn't more broken than
   before. #}
{% if request.LANGUAGE_CODE %}
  <script src="{{ static('jsi18n/{lang}/djangojs.js'|f(lang=request.LANGUAGE_CODE|lower)) }}"></script>
{% endif %}

{% javascript 'common' %}
{% for script in scripts %}
  {% javascript script %}
{% endfor %}

{% javascript 'common.fx.download' %}

{# Temporary Pontoon testing - bug 812176 #}
{% if settings.STAGE %}
  <script src="https://pontoon.mozilla.org/pontoon.js"></script>
{% endif %}

{% block footer_script %}
{% endblock %}
</body>
</html><|MERGE_RESOLUTION|>--- conflicted
+++ resolved
@@ -157,70 +157,6 @@
         {% else %}
         <img class="avatar" src="{{ STATIC_URL }}sumo/img/default-FFA-avatar.png" alt="Avatar for Username">
         {% endif %}
-<<<<<<< HEAD
-        {% if not settings.READ_ONLY %}
-          <nav class="push-right" id="aux-nav-right" role="navigation">
-            <ul>
-            {% if show_header_fx_download() %}
-              {# show-fx-download.js will remove the 'hidden' class below if the visitor is *NOT* using Firefox #}
-              <li class="ff-btn-wrap">
-                <a href="https://www.mozilla.org/firefox/new/?utm_source=support.mozilla.org&amp;utm_medium=referral&amp;utm_campaign=non-fx-button&amp;utm_content=header-download-button" class="firefox-download-button hidden" data-event-category="Download Button" data-event-action="Firefox for Desktop">{{ _('Download Firefox') }}</a>
-              </li>
-            {% endif %}
-            {% if not hide_locale_switcher %}
-              <li class="lang-switcher-nav-item">
-                {% include "includes/icons/globe-icon.svg" %}
-                <a href="{{ locale_picker_url }}" class="locale-picker"  data-event-category="navigation" data-event-action="main navigation" data-event-label="Locale Picker">{% if request.LANGUAGE_CODE == "en-US"%}EN{% else %}{{ request.LANGUAGE_CODE }}{% endif %} </a>
-              </li>
-            {% endif %}
-            {% if not user.is_authenticated() %}
-              <li>
-                <a href="{{ url('users.auth') }}" class="signin-signup-button register"  data-event-category="navigation" data-event-action="main navigation" data-event-label="Sign In">
-                  {{ _('Log in / Sign up') }}
-                </a>
-              </li>
-            {% else %}
-              <li class="dropdown user-dropdown">
-                <a href="javascript:;" class="user"  data-event-category="navigation" data-event-action="main navigation" data-event-label="User">
-                  <span class="hide-on-mobile">{{ display_name(user) }}
-                    <img class="avatar" src="{{ profile_avatar(user) }}">
-                  </span>
-                  <span class="mobile-only">{{ _('My Profile') }}</span>
-                </a>
-                <ul>
-                  <li><a href="{{ profile_url(user) }}"  data-event-category="navigation" data-event-action="main navigation" data-event-label="My Profile">{{ _('View Profile') }}</a></li>
-                  <li><a href="{{ url('search')|urlparams(asked_by=user.username, a=1, w=2) }}"  data-event-category="navigation" data-event-action="main navigation" data-event-label="My Questions">{{ _('My Questions') }}</a></li>
-                  <li><a href="{{ profile_url(user, edit=True) }}"  data-event-category="navigation" data-event-action="main navigation" data-event-label="Edit Profile">{{ _('Edit Profile') }}</a></li>
-                  <li><a href="{{ url('users.edit_settings') }}"  data-event-category="navigation" data-event-action="main navigation" data-event-label="Settings">{{ _('Settings') }}</a></li>
-                  <li>
-                    <a href="{{ url('messages.inbox') }}" data-event-category="navigation" data-event-action="main navigation" data-event-label="Inbox">
-                      {{ _('Inbox') }}
-                      {% if unread_message_count > 0 %}
-                        <span class="unread-message-count">{{ unread_message_count }}</span>
-                      {% endif %}
-                    </a>
-                  </li>
-                  <li>
-                    <form id="sign-out" action="{{ url('users.logout') }}" method="post">
-                      {% csrf_token %}
-                    </form>
-                    <a
-                      data-type="submit"
-                      data-form="sign-out"
-                      href="#sign-out"
-                      data-event-category="navigation"
-                      data-event-action="main navigation"
-                      data-event-label="Sign Out">
-                      {{ _('Sign Out') }}
-                    </a>
-                  </li>
-                </ul>
-              </li>
-            {% endif %}
-            </ul>
-          </nav>
-        {% endif %}
-=======
 
       </a>
       <div class="mzp-c-navigation-items sumo-nav--list-wrap" id="main-navigation">
@@ -252,7 +188,6 @@
             {{ search_box(settings, id='mobile-search-results', params=search_params) }}
           </nav>
         </div>
->>>>>>> c0f93474
       </div>
     </div>
   </div>
