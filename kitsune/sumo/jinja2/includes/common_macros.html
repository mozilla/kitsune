{% macro search_box(settings, id=False, prefix=None, target=None,
                    placeholder=_('Find help...'),
                    params=None) %}
  <form data-instant-search="form" {% if id %}id="{{ id }}"{% endif %} action="{{ url('search') }}" method="get" {% if target %} target="{{ target }}"{% endif %} class="simple-search-form">
    {% if params %}
      {% for k, v in params.items() %}
        <input type="hidden" name="{{ k }}" value="{{ v }}" />
      {% endfor %}
    {% endif %}
    <input type="search" autocomplete="off" name="q" aria-required="true" placeholder="{{ placeholder }}" class="searchbox" id="search-q" />
    <button type="submit" title="{{ _('Search') }}" class="search-button">{{ _('Search') }}</button>
  </form>
{% endmacro %}

{% macro aux_nav(user, hide_aaq_link=False) %}
  {% if not settings.READ_ONLY %}
    {% if not hide_aaq_link %}
      {% if request.LANGUAGE_CODE in AAQ_LANGUAGES %}
        {% set ask_url = url('questions.aaq_step1') %}
      {% else %}
        {% set ask_url = url('wiki.document', 'get-community-support') %}
      {% endif %}
    {% endif %}
  {% endif %}
  <li class="mzp-c-menu-category mzp-has-drop-down mzp-js-expandable">
    <a class="mzp-c-menu-title sumo-nav--link" href="{{ url('questions.home') }}" aria-haspopup="true" aria-controls="mzp-c-menu-panel-help">Get Help</a>
    <div class="mzp-c-menu-panel mzp-has-card" id="mzp-c-menu-panel-help">
      <div class="sumo-nav--dropdown-container">
        <div class="sumo-nav--dropdown-grid">
          <button class="mzp-c-menu-button-close" type="button" aria-controls="mzp-c-menu-panel-example">Close Firefox menu</button>
          <div class="sumo-nav--dropdown-col">
            <section class="mzp-c-menu-item mzp-has-icon sumo-nav--dropdown-item">
              <a class="mzp-c-menu-item-link" href="{{ ask_url }}">
                <svg class="mzp-c-menu-item-icon" width="24" height="24" xmlns="http://www.w3.org/2000/svg" viewBox="0 0 24 24"><g stroke="#000" stroke-width="2" fill="none" fill-rule="evenodd" stroke-linecap="round" stroke-linejoin="round"><path d="M11 3H4a2 2 0 00-2 2v12a2 2 0 002 2h9l2 4 2-4h2a2 2 0 002-2v-6"/><path d="M17.5 2.5a2.121 2.121 0 013 3L13 13l-4 1 1-4 7.5-7.5z"/></g></svg>
                <h4 class="mzp-c-menu-item-title">Ask the Community</h4>
                <p class="mzp-c-menu-item-desc">
                  Create a thread and find answers in any of our product support forums.
                </p>
              </a>
              <ul class="mzp-c-menu-item-list sumo-nav--sublist">
<<<<<<< HEAD
                <li><a href="/questions/new/desktop">Firefox Browser</a></li>
                <li><a href="/questions/new/firefox-private-network">Firefox Private Network</a></li>
                <li><a href="/questions/new/ios">Firefox for iOS</a></li>
                <li><a href="/questions/new/firefox-lockwise">Firefox Lockwise</a></li>
                <li><a href="/questions/new/mobile">Firefox for Android</a></li>
                <li><a class="color-link" href="{{ url('questions.home') }}">See All Products</a></li>
=======
                <li><a href="/products/firefox">Firefox Browser</a></li>
                <li><a href="#">Firefox Private Network</a></li>
                <li><a href="#">Firefox for iOS</a></li>
                <li><a href="#">Firefox Lockwise</a></li>
                <li><a href="#">Firefox for Android</a></li>
                <li><a class="color-link" href="#">See All Products</a></li>
>>>>>>> b817b030
              </ul>
            </section>
           </div>
           <div class="sumo-nav--dropdown-col">
             <section class="mzp-c-menu-item mzp-has-icon sumo-nav--dropdown-item">
               <a class="mzp-c-menu-item-link" href="/products">
                 <svg class="mzp-c-menu-item-icon" width="24" height="24" xmlns="http://www.w3.org/2000/svg" viewBox="0 0 24 24"><g transform="translate(3 3)" stroke="#000" stroke-width="2" fill="none" fill-rule="evenodd" stroke-linecap="round"><rect stroke-linejoin="round" width="18" height="18" rx="2"/><path d="M4 5h10M4 9h10M4 13h4"/></g></svg>
                 <h4 class="mzp-c-menu-item-title">Explore Our Help Articles</h4>
                 <p class="mzp-c-menu-item-desc">
                   Dig into the knowledge base, tips and tricks, troubleshooting, and so much more.
                 </p>
               </a>
               <ul class="mzp-c-menu-item-list sumo-nav--sublist">
<<<<<<< HEAD
                 <li><a href="/products/firefox">Firefox Browser</a></li>
                 <li><a href="/products/firefox-private-network">Firefox Private Network</a></li>
                 <li><a href="/products/ios">Firefox for iOS</a></li>
                 <li><a href="/products/firefox-lockwise">Firefox Lockwise</a></li>
                 <li><a href="/products/mobile">Firefox for Android</a></li>
                 <li><a class="color-link" href="/products">See All Articles</a></li>
=======
                 <li><a href="#">Firefox Browser</a></li>
                 <li><a href="#">Firefox Private Network</a></li>
                 <li><a href="#">Firefox for iOS</a></li>
                 <li><a href="#">Firefox Lockwise</a></li>
                 <li><a href="#">Firefox for Android</a></li>
                 <li><a class="color-link" href="#">See All Products</a></li>
>>>>>>> b817b030
               </ul>
             </section>
            </div>
        </div>
      </div>
    </div>
  </li>
  {% if user.is_authenticated() %}
  <li class="mzp-c-menu-category mzp-has-drop-down mzp-js-expandable">
    <a class="mzp-c-menu-title sumo-nav--link" href="{{ url('landings.get_involved') }}" aria-haspopup="true" aria-controls="mzp-c-menu-panel-tools" data-event-category="navigation" data-event-action="main navigation" data-event-label="Contributor Tools">{{ _('Contributor Tools') }}</a>
    <div class="mzp-c-menu-panel mzp-has-card" id="mzp-c-menu-panel-tools">
      <div class="sumo-nav--dropdown-container">
        <div class="sumo-nav--dropdown-grid">
          <button class="mzp-c-menu-button-close" type="button" aria-controls="mzp-c-menu-panel-example">Close Firefox menu</button>
          <div class="sumo-nav--dropdown-col">
            <section class="mzp-c-menu-item mzp-has-icon sumo-nav--dropdown-item">
              <a class="mzp-c-menu-item-link" href="https://voice.mozilla.org/">
                <svg class="mzp-c-menu-item-icon" width="24" height="24" xmlns="http://www.w3.org/2000/svg" viewBox="0 0 24 24"><g stroke="#000" stroke-width="2" fill="none" fill-rule="evenodd" stroke-linecap="round" stroke-linejoin="round"><path d="M17 17l-1.051 3.154a1 1 0 01-1.898 0L13 17H5a2 2 0 01-2-2V5a2 2 0 012-2h14a2 2 0 012 2v10a2 2 0 01-2 2h-2zM7 8h10M7 12h10"/></g></svg>
                <h4 class="mzp-c-menu-item-title">Discussions</h4>
                <p class="mzp-c-menu-item-desc">
                  Lorem ipsum dolor sit amet, consectetur adipiscing elit, sed do eiusmod.
                </p>
              </a>
              <ul class="mzp-c-menu-item-list sumo-nav--sublist">
                {{ _discussion_nav_links(user, default_language, active) }}
              </ul>
            </section>
           </div>
           <div class="sumo-nav--dropdown-col">
             <section class="mzp-c-menu-item mzp-has-icon sumo-nav--dropdown-item">
               <a class="mzp-c-menu-item-link" href="https://voice.mozilla.org/">
                 <svg class="mzp-c-menu-item-icon" width="24" height="24" xmlns="http://www.w3.org/2000/svg" viewBox="0 0 24 24"><path d="M10.5 9.5L3 17c-1 1.667-1 3 0 4s2.333.833 4-.5l7.5-7.5c2.333 1.054 4.333.734 6-.96 1.667-1.693 1.833-3.707.5-6.04l-3 3-2.5-.5L15 6l3-3c-2.333-1.333-4.333-1.167-6 .5-1.667 1.667-2.167 3.667-1.5 6z" stroke="#000" stroke-width="2" fill="none" fill-rule="evenodd" stroke-linecap="round" stroke-linejoin="round"/></svg>
                 <h4 class="mzp-c-menu-item-title">Tools</h4>
                 <p class="mzp-c-menu-item-desc">
                   Lorem ipsum dolor sit amet, consectetur adipiscing elit, sed do eiusmod.
                 </p>
               </a>
               <ul class="mzp-c-menu-item-list sumo-nav--sublist">
                 {{ _tools_nav_links(user, default_language, active) }}
               </ul>
             </section>
            </div>
        </div>
      </div>
    </div>
  </li>
  {% endif %}

  <li class="mzp-c-menu-category">
    <a class="mzp-c-menu-title sumo-nav--link" href="{{ url('landings.get_involved') }}">Volunteer</a>
  </li>
{% endmacro %}


{% macro profile_nav(user, hide_aaq_link=False) %}
{% if not hide_header_search %}
<li class="mzp-c-menu-category sumo-nav--item-right">
  {{ search_box(settings, id='support-search', params=search_params) }}
</li>
{% endif %}

<li class="mzp-c-menu-category {% if user.is_authenticated() %}mzp-has-drop-down mzp-js-expandable{% else %}logged-out-button-row{% endif %} {% if hide_locale_switcher %}sumo-nav--item-right{% endif %}">
  {% if show_header_fx_download() %}
    {# show-fx-download.js will remove the 'hidden' class below if the visitor is *NOT* using Firefox #}
    <a href="https://www.mozilla.org/firefox/new/?utm_source=support.mozilla.org&amp;utm_medium=referral&amp;utm_campaign=non-fx-button&amp;utm_content=header-download-button" class="firefox-download-button hidden sumo-button primary-button button-lg" data-event-category="Download Button" data-event-action="Firefox for Desktop">{{ _('Download Firefox') }}</a>
  {% endif %}
  {% if user.is_authenticated() %}
  <a class="mzp-c-menu-title sumo-nav--link has-avatar hide-on-mobile" href="{{ url('users.auth') }}">
    <span class="sumo-nav--username">{{ display_name(user) }}</span>
    {% if user.is_authenticated() %}
    <img class="avatar" src="{{ profile_avatar(user) }}" alt="Avatar for Username">
    {% else %}
    <img class="avatar" src="{{ STATIC_URL }}sumo/img/default-FFA-avatar.png" alt="Avatar for Username">
    {% endif %}
  </a>
  <div class="mzp-c-menu-panel mzp-has-card" id="mzp-c-menu-panel-profile">
    <div class="sumo-nav--dropdown-container">
      <div class="sumo-nav--dropdown-grid">
        <button class="mzp-c-menu-button-close" type="button" aria-controls="mzp-c-menu-panel-profile">Close Firefox menu</button>
        <div class="sumo-nav--dropdown-thirds">
          <section class="mzp-c-menu-item mzp-has-icon sumo-nav--dropdown-item">
            <a class="mzp-c-menu-item-link" href="{{ profile_url(user) }}">
              <svg class="mzp-c-menu-item-icon" width="24" height="24" xmlns="http://www.w3.org/2000/svg" viewBox="0 0 24 24"><g stroke="#000" stroke-width="2" fill="none" fill-rule="evenodd" stroke-linecap="round" stroke-linejoin="round"><path d="M17 17l-1.051 3.154a1 1 0 01-1.898 0L13 17H5a2 2 0 01-2-2V5a2 2 0 012-2h14a2 2 0 012 2v10a2 2 0 01-2 2h-2zM7 8h10M7 12h10"/></g></svg>
              <h4 class="mzp-c-menu-item-title">Profile</h4>
              <p class="mzp-c-menu-item-desc">
                Lorem ipsum dolor sit amet, consectetur adipiscing elit, sed do eiusmod.
              </p>
            </a>
            <ul class="mzp-c-menu-item-list sumo-nav--sublist">
              <li><a href="{{ url('users.edit_my_profile') }}">{{ _('Edit Profile') }}</a></li>
              <li><a href="{{ url('questions.home') }}">My Questions</a></li>
            </ul>
          </section>
         </div>
         <div class="sumo-nav--dropdown-thirds">
           <section class="mzp-c-menu-item mzp-has-icon sumo-nav--dropdown-item">
             <a class="mzp-c-menu-item-link" href="{{ url('users.edit_settings') }}">
               <svg class="mzp-c-menu-item-icon" width="24" height="24" xmlns="http://www.w3.org/2000/svg" viewBox="0 0 24 24"><path d="M10.5 9.5L3 17c-1 1.667-1 3 0 4s2.333.833 4-.5l7.5-7.5c2.333 1.054 4.333.734 6-.96 1.667-1.693 1.833-3.707.5-6.04l-3 3-2.5-.5L15 6l3-3c-2.333-1.333-4.333-1.167-6 .5-1.667 1.667-2.167 3.667-1.5 6z" stroke="#000" stroke-width="2" fill="none" fill-rule="evenodd" stroke-linecap="round" stroke-linejoin="round"/></svg>
               <h4 class="mzp-c-menu-item-title">Settings</h4>
               <p class="mzp-c-menu-item-desc">
                 Lorem ipsum dolor sit amet, consectetur adipiscing elit, sed do eiusmod.
               </p>
             </a>
           </section>
          </div>
          <div class="sumo-nav--dropdown-thirds">
            <section class="mzp-c-menu-item mzp-has-icon sumo-nav--dropdown-item">
              <a class="mzp-c-menu-item-link" href="https://voice.mozilla.org/">
                <svg class="mzp-c-menu-item-icon" width="24" height="24" xmlns="http://www.w3.org/2000/svg" viewBox="0 0 24 24"><path d="M10.5 9.5L3 17c-1 1.667-1 3 0 4s2.333.833 4-.5l7.5-7.5c2.333 1.054 4.333.734 6-.96 1.667-1.693 1.833-3.707.5-6.04l-3 3-2.5-.5L15 6l3-3c-2.333-1.333-4.333-1.167-6 .5-1.667 1.667-2.167 3.667-1.5 6z" stroke="#000" stroke-width="2" fill="none" fill-rule="evenodd" stroke-linecap="round" stroke-linejoin="round"/></svg>
                <h4 class="mzp-c-menu-item-title">Inbox</h4>
                <p class="mzp-c-menu-item-desc">
                  Lorem ipsum dolor sit amet, consectetur adipiscing elit, sed do eiusmod.
                </p>
              </a>
            </section>
            <div class="sumo-button-wrap align-end">
              <form id="sign-out" action="{{ url('users.logout') }}" method="post">
                {% csrf_token %}
              </form>
              <a
                class="sumo-button secondary-button button-lg"
                data-type="submit"
                data-form="sign-out"
                href="#sign-out"
                data-event-label="Sign Out">
                {{ _('Sign Out') }}
              </a>
           </div>
        </div>
      </div>
    </div>
  </div>
  {% else %}
    <a href="{{ url('users.auth') }}" class="sumo-button secondary-button button-lg" data-event-category="navigation" data-event-action="main navigation" data-event-label="Sign In">{{ _('Sign In/Up') }}</a>
  {% endif %}
</li>
{% endmacro %}

{% macro content_editor(field) %}
  <div class="field has-large-textarea editor{% if field.errors %} invalid{% endif %}" data-media-search-url="{{ url('gallery.async') }}" data-media-gallery-url="{{ url('gallery.home') }}">
    <div class="editor-tools"></div>
    <div>{{ field|safe }}</div>
  </div>
  <div class="field" style="display: none;">
    <select id="_languages-select-box">
      {% for lang in settings.LANGUAGE_CHOICES %}
        <option value="{{ lang[0] }}" {% if lang[0] == request.LANGUAGE_CODE %}selected="selected"{% endif %}>{{ lang[1] }} ({{ lang[0] }})</option>
      {% endfor %}
    </select>
  </div>
{% endmacro %}



{% macro list_view_item(url, label, class=None, icon_url=None) %}
<li>
  <a href="{{ url }}"{% if class %} class="{{ class }}"{% endif %}>
    {% if icon_url %}
      <img class="icon" src="{{ icon_url }}" />
    {% endif %}
    {{ label }}
  </a>
</li>
{% endmacro %}

{% macro for_contributors_sidebar(user, default_language, li_only=False, active=None) -%}
  {% if user.is_authenticated() %}
  <nav class="sidebar-nav" id="for-contributors-sidebar">
    <span class="details-heading"></span>
    {% if not li_only %}
      <ul class="sidebar-nav--list">
    {% endif %}
      <li class="sidebar-subheading sidebar-nav--heading-item">{{ _('For Contributors') }}</li>
      {{ _discussion_nav_links(user, default_language, active) }}
      {{ _tools_nav_links(user, default_language, active) }}

    {% if not li_only %}
      </ul>
    {% endif %}
  </nav>
  {% endif %}
{%- endmacro %}

{% macro _discussion_nav_links(user, default_language, active=None) -%}
<li><a href="{{ url('community.home') }}" data-event-category="navigation" data-event-action="main navigation" data-event-label="Community Hub">{{ _('Community Discussions') }}</a></li>
<li><a href="{{ url('questions.home') }}" data-event-category="navigation" data-event-action="main navigation" data-event-label="Support Forum Home">{{ _('Support Forum') }}</a></li>
<li><a href="{{ url('dashboards.aggregated_metrics') }}" data-event-category="navigation" data-event-action="main navigation" data-event-label="Localization Metrics">{{ _('L10N Discussions') }}</a></li>
<li><a href="#">(Needs URL) Social Support Forum</a></li>
<li><a href="{{ url('wiki.locale_discussions') }}" data-event-category="navigation" data-event-action="main navigation" data-event-label="Article Discussions">{{ _('Article Discussions') }}</a></li>
<li><a href="#">(Needs URL) New Contributors</a></li>
{% if user.has_perm('flagit.can_moderate') %}
  <li><a href="{{ url('flagit.queue') }}" data-event-category="navigation" data-event-action="main navigation" data-event-label="Moderate Forum Content">{{ _('Moderate Forum Content') }}</a></li>
{% endif %}
{% endmacro %}

{% macro _tools_nav_links(user, default_language, active=None) -%}
<li><a href="{{ url('search.advanced') }}" data-event-category="navigation" data-event-action="main navigation" data-event-label="Advanced Search">{{ _('Advanced Search') }}</a></li>
<li><a href="/kb/category/60" data-event-category="navigation" data-event-action="main navigation" data-event-label="Templates">{{ _('Templates') }}</a></li>
<li><a href="{{ url('dashboards.localization') }}" data-event-category="navigation" data-event-action="main navigation" data-event-label="Dashboards">{{ _('Dashboards') }}</a></li>
<li><a href="{{ url('wiki.revisions') }}" data-event-category="navigation" data-event-action="main navigation" data-event-label="Recent Revisions">{{ _('Recent Revisions') }}</a></li>
<li><a href="{{ url('gallery.home') }}" data-event-category="navigation" data-event-action="main navigation" data-event-label="Media Gallery">{{ _('Media Gallery') }}</a></li>
<!-- <li><a href="#">Tag Admin</a></li> -->

<li><a href="{{ url('landings.get_involved') }}" data-event-category="navigation" data-event-action="main navigation" data-event-label="Quickstart Guide">(remove?) {{ _('Quickstart Guide') }}</a></li>
<li><a href="{{ url('wiki.document', 'contributor-news-resources') }}" data-event-category="navigation" data-event-action="main navigation" data-event-label="News &amp; Resources">(remove?) {{ _('News &amp; Resources') }}</a></li>
<li><a href="{{ url('forums.forums') }}" data-event-category="navigation" data-event-action="main navigation" data-event-label="Contributor Forums">(remove?) {{ _('Contributor Forums') }}</a></li>
<li><a href="{{ url('questions.metrics') }}" data-event-category="navigation" data-event-action="main navigation" data-event-label="Support Forum Metrics">(remove?) {{ _('Support Forum Metrics') }}</a></li>
<li><a href="{{ url('kpi.dashboard') }}" data-event-category="navigation" data-event-action="main navigation" data-event-label="KPI Dashboard">(remove?) {{ _('KPI Dashboard') }}</a></li>
{% endmacro %}

{# This is designed to be used like this:
  {% call announcement_bar('foo', 'info') %}
    This is the contents of the bar.
  {% endcall %}
#}
{% macro announcement_bar(id, level) -%}
  <div id="announce-{{ id }}" class="mzp-c-notification-bar mzp-t-{{ level }}">
    <button class="mzp-c-notification-bar-button close-button" data-close-id="announce-{{ id }}" type="button"></button>
    <p>{{ caller() }}</p>
  </div>
{% endmacro %}

{% macro favicon() %}
  <link rel="apple-touch-icon" sizes="180x180" href="{{ STATIC_URL }}sumo/img/apple-touch-icon.png">
  <link rel="icon" type="image/png" sizes="32x32" href="{{ STATIC_URL }}sumo/img/favicon-32x32.png">
  <link rel="icon" type="image/png" sizes="16x16" href="{{ STATIC_URL }}sumo/img/favicon-16x16.png">
  <link rel="manifest" href="{{ STATIC_URL }}sumo/manifest.json">
  <link rel="shortcut icon" href="{{ STATIC_URL }}sumo/img/favicon.ico">
  <meta name="msapplication-config" content="{{ STATIC_URL }}sumo/browserconfig.xml">
  <meta name="theme-color" content="#ffffff">
{% endmacro %}

{% macro download_firefox() %}
{# show-fx-download.js will remove the 'hidden' class below if the visitor is *NOT* using Firefox #}
<div class="firefox-download-button hidden">
  <div class="download-buttons">
    <div class="download-firefox">
      <a href="https://www.mozilla.org/firefox/new/?utm_source=support.mozilla.org&amp;utm_medium=referral&amp;utm_campaign=non-fx-button&amp;utm_content=body-download-button"
        class="download-button sumo-button primary-button button-lg"
        data-event-category="Download Button"
        data-event-action="Panel Opening"
        data-event-label="{{ latest_version }}">
        {{ _('Download Firefox') }}
      </a>
      <ul class="download-firefox--info text-body-xs">
        <li><a href="https://www.mozilla.org/firefox/all/">{{ _('Systems and Languages') }}</a></li>
        <li><a href="https://www.mozilla.org/firefox/notes">{{ _("What's New") }}</a></li>
        <li><a href="https://www.mozilla.org/legal/privacy/firefox">{{ _('Privacy') }}</a></li>
      </ul>
    </div>
    {#
      afaict, this button is never shown. products.js is looking for a
      data-latest-version attribute on the .download-button element above,
      but it's not present. this should be fixed?
    #}
    <div class="refresh-firefox">
      <p class="help-text">{{ _('Give Firefox a tune up') }}</p>
      <a data-mozilla-ui-reset="reset" class="download-button sumo-button primary-button button-lg">
        {{ _('Refresh Firefox') }}
      </a>
      <ul class="download-firefox--info text-body-xs">
        <li><a class="reset-link" href="{{ url('wiki.document', 'refresh-firefox-reset-add-ons-and-settings') }}">
          {{ _('How does it work?') }}
        </a></li>
        <li>
          <a href="https://www.mozilla.org/firefox/new/#download-fx"
            data-event-category="Download Button"
            data-event-action="Panel Opening"
            data-event-label="{{ latest_version }}">
            {{ _('Download a fresh copy') }}
          </a>
        </li>
      </ul>
    </div>
  </div>
</div>
{% endmacro %}

<<<<<<< HEAD

=======
>>>>>>> b817b030
{% macro field(field=None, extra_classes=None) %}
<div class="field{% if extra_classes %} {{ extra_classes }}{% endif %}{% if field.errors %} has-error{% endif %}">

  <label for="{{ field.id_for_label }}">{{ field.label }}</label>

  {{ field }} {# Entire input field is generated by Django #}

  {% if field.errors %}
    {% for error in field.errors %}
    <span class="form-error is-visible">{{ error|safe }}</span>
    {% endfor %}
  {% endif %}

  {% if field.help_text %}
    <p class="help-text">{{ field.help_text|safe }}</p>
  {% endif %}
</div>
{% endmacro %}

{% macro checkbox(field=None, extra_classes=None) %}
<div class="field checkbox{% if extra_classes %} {{ extra_classes }}{% endif %}{% if field.errors %} has-error{% endif %}">
  {{ field }} {# Entire input field is generated by Django #}
  <label for="{{ field.id_for_label }}">{{ field.label }}</label>

  {% if field.errors %}
    {% for error in field.errors %}
    <span class="form-error is-visible">{{ error|safe }}</span>
    {% endfor %}
  {% endif %}

  {% if field.help_text %}
    <p class="help-text">{{ field.help_text|safe }}</p>
  {% endif %}
</div>
{% endmacro %}<|MERGE_RESOLUTION|>--- conflicted
+++ resolved
@@ -38,21 +38,12 @@
                 </p>
               </a>
               <ul class="mzp-c-menu-item-list sumo-nav--sublist">
-<<<<<<< HEAD
                 <li><a href="/questions/new/desktop">Firefox Browser</a></li>
                 <li><a href="/questions/new/firefox-private-network">Firefox Private Network</a></li>
                 <li><a href="/questions/new/ios">Firefox for iOS</a></li>
                 <li><a href="/questions/new/firefox-lockwise">Firefox Lockwise</a></li>
                 <li><a href="/questions/new/mobile">Firefox for Android</a></li>
                 <li><a class="color-link" href="{{ url('questions.home') }}">See All Products</a></li>
-=======
-                <li><a href="/products/firefox">Firefox Browser</a></li>
-                <li><a href="#">Firefox Private Network</a></li>
-                <li><a href="#">Firefox for iOS</a></li>
-                <li><a href="#">Firefox Lockwise</a></li>
-                <li><a href="#">Firefox for Android</a></li>
-                <li><a class="color-link" href="#">See All Products</a></li>
->>>>>>> b817b030
               </ul>
             </section>
            </div>
@@ -66,21 +57,12 @@
                  </p>
                </a>
                <ul class="mzp-c-menu-item-list sumo-nav--sublist">
-<<<<<<< HEAD
                  <li><a href="/products/firefox">Firefox Browser</a></li>
                  <li><a href="/products/firefox-private-network">Firefox Private Network</a></li>
                  <li><a href="/products/ios">Firefox for iOS</a></li>
                  <li><a href="/products/firefox-lockwise">Firefox Lockwise</a></li>
                  <li><a href="/products/mobile">Firefox for Android</a></li>
                  <li><a class="color-link" href="/products">See All Articles</a></li>
-=======
-                 <li><a href="#">Firefox Browser</a></li>
-                 <li><a href="#">Firefox Private Network</a></li>
-                 <li><a href="#">Firefox for iOS</a></li>
-                 <li><a href="#">Firefox Lockwise</a></li>
-                 <li><a href="#">Firefox for Android</a></li>
-                 <li><a class="color-link" href="#">See All Products</a></li>
->>>>>>> b817b030
                </ul>
              </section>
             </div>
@@ -359,10 +341,6 @@
 </div>
 {% endmacro %}
 
-<<<<<<< HEAD
-
-=======
->>>>>>> b817b030
 {% macro field(field=None, extra_classes=None) %}
 <div class="field{% if extra_classes %} {{ extra_classes }}{% endif %}{% if field.errors %} has-error{% endif %}">
 
