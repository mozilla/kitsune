--- conflicted
+++ resolved
@@ -89,11 +89,7 @@
 docs: .docker-build
 	${DC} run web mkdocs build -d "_docs/build/"
 
-<<<<<<< HEAD
 servedocs: .docker-build
 	${DC} run web mkdocs serve
 
-.PHONY: build rebuild run init shell runshell djshell clean lint test test-js docs servedocs
-=======
-.PHONY: build rebuild run init shell runshell djshell clean lint format test test-js docs
->>>>>>> a25dd431
+.PHONY: build rebuild run init shell runshell djshell clean lint format test test-js docs servedocs