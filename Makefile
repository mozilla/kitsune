DC := $(shell command -v docker-compose 2> /dev/null)
ifeq (DC,)
DC = $(shell which docker-compose)
else
DC = $(shell which docker) compose
endif
PIP_TIMEOUT=60

default: help
	@echo ""
	@echo "You need to specify a subcommand."
	@exit 1

help:
	@echo "build         - build docker images for dev"
	@echo "run           - docker-compose up the entire system for dev"
	@echo ""
	@echo "init          - initialize the database and install Node packages"
	@echo "djshell       - start a Django Python shell (ipython)"
	@echo "dbshell       - start a MySQL shell"
	@echo "shell         - start a bash shell"
	@echo "runshell      - start a bash shell with ports bound so you can run the server"
	@echo "clean         - remove all build, test, coverage and Python artifacts"
	@echo "rebuild       - force a rebuild of the dev docker image"
	@echo "lint          - run pre-commit hooks"
	@echo "test          - run python tests"
	@echo "test-js       - run js tests"
	@echo "docs          - generate Sphinx HTML documentation"
<<<<<<< HEAD
	@echo "build-ci      - build docker images for use in our CI pipeline"
	@echo "test-ci       - run tests against files in docker image built by CI"
=======
	@echo "frontend      - build frontend"
	@echo "styleguide    - build the SUMO's styleguide"
>>>>>>> e1546857

.env:
	@if [ ! -f .env ]; then \
		echo "Copying .env-dist to .env..."; \
		cp .env-dist .env; \
	fi

.docker-build:
	${MAKE} build

<<<<<<< HEAD
.docker-build-pull:
	${MAKE} pull

.docker-build-full:
	${MAKE} build-full

build: .docker-build-pull
	${DC} build base-dev
=======
build:
	${DC} build --build-arg PIP_DEFAULT_TIMEOUT=${PIP_TIMEOUT} web
>>>>>>> e1546857
	touch .docker-build

rebuild: clean build

run: .docker-build
	${DC} up web

init: .docker-build
	${DC} run web bin/run-bootstrap.sh

shell: .docker-build
	${DC} run web bash

runshell: .docker-build
	${DC} run --service-ports web bash

djshell: .docker-build
	${DC} run web python manage.py shell

dbshell: .docker-build
	${DC} run web python manage.py dbshell

clean:
#	python related things
	find . -name '*.pyc' -exec rm -f {} +
	find . -name '*.pyo' -exec rm -f {} +
	find . -name '__pycache__' -exec rm -rf {} +
#	test related things
	-rm -f .coverage
#	docs files
	-rm -rf docs/_build/
#	state files
	-rm -f .docker-build*
#	node stuff
	-rm -rf node_modules

lint: .docker-build
	${DC} run web pre-commit run --all-files

test: .docker-build
	${DC} run web ./bin/run-unit-tests.sh

test-js: .docker-build
	${DC} run web ./bin/run-mocha-tests.sh

docs: .docker-build
	${DC} run web $(MAKE) -C docs/ clean
	${DC} run web $(MAKE) -C docs/ html

<<<<<<< HEAD
###############
# For use in CI
###############
.docker-build-ci:
	${MAKE} build-ci

build-ci: .docker-build-pull
	${DC_CI} build full
#	tag intermediate images using cache
	${DC_CI} build --build-arg PIP_DEFAULT_TIMEOUT=${PIP_TIMEOUT} base base-dev staticfiles locales full-no-locales
	touch .docker-build-ci

test-ci: .docker-build-ci
	${DC_CI} run test-image

test-js-ci: .docker-build-ci
	${DC_CI} run test-image-js

lint-ci: .docker-build-ci
	${DC_CI} run test-image flake8 kitsune

.PHONY: default clean build build-full pull docs init lint run djshell dbshell runshell shell test test-image lint-image lint-l10n rebuild build-ci test-ci test-js-ci lint-ci
=======
#####################
# For use in frontend
#####################
frontend:
	npm run build:scss
	npm run build:postcss

styleguide: frontend
	npm run build:docs:copystyles
	npm run build:docs:copyfonts
	npm run build:docs:copyjs
	npm run build:docs:copyprotocol
	npm run build:docs:copyprotocolimgs
	npm run build:docs:copysumoimgs
	npm run build:docs:copyproductimgs
	npm run build:docs:styles
	npm run build:docs:kss

.PHONY: build rebuild run init shell runshell djshell clean lint test test-js docs frontend styleguide
>>>>>>> e1546857
<|MERGE_RESOLUTION|>--- conflicted
+++ resolved
@@ -26,13 +26,6 @@
 	@echo "test          - run python tests"
 	@echo "test-js       - run js tests"
 	@echo "docs          - generate Sphinx HTML documentation"
-<<<<<<< HEAD
-	@echo "build-ci      - build docker images for use in our CI pipeline"
-	@echo "test-ci       - run tests against files in docker image built by CI"
-=======
-	@echo "frontend      - build frontend"
-	@echo "styleguide    - build the SUMO's styleguide"
->>>>>>> e1546857
 
 .env:
 	@if [ ! -f .env ]; then \
@@ -43,19 +36,8 @@
 .docker-build:
 	${MAKE} build
 
-<<<<<<< HEAD
-.docker-build-pull:
-	${MAKE} pull
-
-.docker-build-full:
-	${MAKE} build-full
-
-build: .docker-build-pull
-	${DC} build base-dev
-=======
 build:
 	${DC} build --build-arg PIP_DEFAULT_TIMEOUT=${PIP_TIMEOUT} web
->>>>>>> e1546857
 	touch .docker-build
 
 rebuild: clean build
@@ -105,47 +87,4 @@
 	${DC} run web $(MAKE) -C docs/ clean
 	${DC} run web $(MAKE) -C docs/ html
 
-<<<<<<< HEAD
-###############
-# For use in CI
-###############
-.docker-build-ci:
-	${MAKE} build-ci
-
-build-ci: .docker-build-pull
-	${DC_CI} build full
-#	tag intermediate images using cache
-	${DC_CI} build --build-arg PIP_DEFAULT_TIMEOUT=${PIP_TIMEOUT} base base-dev staticfiles locales full-no-locales
-	touch .docker-build-ci
-
-test-ci: .docker-build-ci
-	${DC_CI} run test-image
-
-test-js-ci: .docker-build-ci
-	${DC_CI} run test-image-js
-
-lint-ci: .docker-build-ci
-	${DC_CI} run test-image flake8 kitsune
-
-.PHONY: default clean build build-full pull docs init lint run djshell dbshell runshell shell test test-image lint-image lint-l10n rebuild build-ci test-ci test-js-ci lint-ci
-=======
-#####################
-# For use in frontend
-#####################
-frontend:
-	npm run build:scss
-	npm run build:postcss
-
-styleguide: frontend
-	npm run build:docs:copystyles
-	npm run build:docs:copyfonts
-	npm run build:docs:copyjs
-	npm run build:docs:copyprotocol
-	npm run build:docs:copyprotocolimgs
-	npm run build:docs:copysumoimgs
-	npm run build:docs:copyproductimgs
-	npm run build:docs:styles
-	npm run build:docs:kss
-
-.PHONY: build rebuild run init shell runshell djshell clean lint test test-js docs frontend styleguide
->>>>>>> e1546857
+.PHONY: build rebuild run init shell runshell djshell clean lint test test-js docs