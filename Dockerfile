#######################
# Common dependencies #
#######################
FROM python:3.10-bullseye AS base

WORKDIR /app
EXPOSE 8000

ENV LANG=C.UTF-8 \
    PYTHONDONTWRITEBYTECODE=1 \
    PYTHONUNBUFFERED=1 \
    PATH="/venv/bin:$PATH" \
    POETRY_VERSION=1.1.12 \
    PIP_VERSION=21.3.1

<<<<<<< HEAD
RUN useradd -d /app -M --uid 1000 --shell /usr/sbin/nologin kitsune
=======
RUN python -m venv /venv
RUN pip install --upgrade "pip==21.3.1"
RUN useradd -m --uid 1000 --shell /usr/sbin/nologin kitsune
>>>>>>> f07177b7

RUN set -xe \
    && apt-get update && apt-get install apt-transport-https \
    && curl -sL https://deb.nodesource.com/setup_lts.x | bash - \
    && apt-get update \
    && apt-get install -y --no-install-recommends \
    gettext build-essential \
    libxml2-dev libxslt1-dev zlib1g-dev git \
    libjpeg-dev libffi-dev libssl-dev libxslt1.1 \
    libmariadb3 mariadb-client \
    optipng nodejs zip \
    # python
    && python -m venv /venv \
    && pip install --upgrade pip==${PIP_VERSION} \  
    && pip install --upgrade poetry==${POETRY_VERSION} \ 
    && poetry config virtualenvs.create false \
    # clean up
    && rm -rf /var/lib/apt/lists/*

COPY pyproject.toml poetry.lock ./
RUN poetry install 

#########################
# Frontend dependencies #
#########################
FROM base AS base-frontend

COPY package*.json ./
RUN npm run install-prod

COPY . .
RUN cp .env-build .env && \
    npm run webpack:build:prod


#################
# Testing image #
#################
FROM base-frontend AS test

RUN cp .env-test .env && \
    ./manage.py compilejsi18n && \
    ./manage.py collectstatic --noinput


##########################
# Production dependences #
##########################
FROM base-frontend AS prod-deps

RUN ./scripts/l10n-fetch-lint-compile.sh && \
    find ./locale ! -name '*.mo' -type f -delete && \
    ./manage.py compilejsi18n && \
    # minify jsi18n files:
    find jsi18n/ -name "*.js" -exec sh -c 'npx terser "$1" -o "${1%.js}-min.js"' sh {} \; && \
    ./manage.py collectstatic --noinput
RUN poetry install --no-dev


##########################
# Clean production image #
##########################
FROM python:3.10-slim-bullseye AS prod

WORKDIR /app

EXPOSE 8000

ENV PATH="/venv/bin:$PATH" \
    LANG=C.UTF-8 \
    PYTHONDONTWRITEBYTECODE=1 \
    PYTHONUNBUFFERED=1 

RUN groupadd --gid 1000 kitsune && useradd -g kitsune --uid 1000 --shell /usr/sbin/nologin kitsune

COPY --from=prod-deps --chown=kitsune:kitsune /venv /venv
COPY --from=prod-deps --chown=kitsune:kitsune /app/locale /app/locale
COPY --from=prod-deps --chown=kitsune:kitsune /app/static /app/static
COPY --from=prod-deps --chown=kitsune:kitsune /app/dist /app/dist

COPY --chown=kitsune:kitsune . .

# apt-get after copying everything to ensure we're always getting the latest packages in the prod image
RUN apt-get update && \
    apt-get upgrade -y && \
    apt-get install -y --no-install-recommends \
    libmariadb3 optipng mariadb-client \
    libxslt1.1 && \
    rm -rf /var/lib/apt/lists/*

RUN mkdir /app/media && chown kitsune:kitsune /app/media

USER kitsune

ARG GIT_SHA=head
ENV GIT_SHA ${GIT_SHA}<|MERGE_RESOLUTION|>--- conflicted
+++ resolved
@@ -13,13 +13,7 @@
     POETRY_VERSION=1.1.12 \
     PIP_VERSION=21.3.1
 
-<<<<<<< HEAD
-RUN useradd -d /app -M --uid 1000 --shell /usr/sbin/nologin kitsune
-=======
-RUN python -m venv /venv
-RUN pip install --upgrade "pip==21.3.1"
 RUN useradd -m --uid 1000 --shell /usr/sbin/nologin kitsune
->>>>>>> f07177b7
 
 RUN set -xe \
     && apt-get update && apt-get install apt-transport-https \
