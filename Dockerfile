--- conflicted
+++ resolved
@@ -23,11 +23,8 @@
 ENV PATH="/venv/bin:$PATH"
 
 RUN python -m venv /venv
-<<<<<<< HEAD
 RUN mkdir /vendor
-=======
 RUN pip install --upgrade "pip==20.2.3"
->>>>>>> 264054c1
 RUN useradd -d /app -M --uid 1000 --shell /usr/sbin/nologin kitsune
 
 RUN apt-get update && \
